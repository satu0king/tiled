<?xml version="1.0" encoding="utf-8"?>
<!DOCTYPE TS>
<TS version="2.0" language="fr_FR">
<context>
    <name>AboutDialog</name>
    <message>
        <location filename="../src/tiled/aboutdialog.ui" line="+14"/>
        <source>About Tiled</source>
        <translation>A propos de Tiled</translation>
    </message>
    <message>
        <location line="+96"/>
        <source>OK</source>
        <translation>OK</translation>
    </message>
    <message>
        <location filename="../src/tiled/aboutdialog.cpp" line="+32"/>
        <source>&lt;p align=&quot;center&quot;&gt;&lt;font size=&quot;+2&quot;&gt;&lt;b&gt;Tiled Map Editor&lt;/b&gt;&lt;/font&gt;&lt;br&gt;&lt;i&gt;Version %1&lt;/i&gt;&lt;/p&gt;
&lt;p align=&quot;center&quot;&gt;Copyright 2008-2010 Thorbj&amp;oslash;rn Lindeijer&lt;br&gt;(see the AUTHORS file for a full list of contributors)&lt;/p&gt;
&lt;p align=&quot;center&quot;&gt;You may modify and redistribute this program under the terms of the GPL (version 2 or later). A copy of the GPL is contained in the &apos;COPYING&apos; file distributed with Tiled.&lt;/p&gt;
&lt;p align=&quot;center&quot;&gt;&lt;a href=&quot;http://www.mapeditor.org/&quot;&gt;http://www.mapeditor.org/&lt;/a&gt;&lt;/p&gt;
</source>
        <translation>&lt;p align=&quot;center&quot;&gt;&lt;font size=&quot;+2&quot;&gt;&lt;b&gt;Tiled Map Editor&lt;/b&gt;&lt;/font&gt;&lt;br&gt;&lt;i&gt;Version %1&lt;/i&gt;&lt;/p&gt;
&lt;p align=&quot;center&quot;&gt;Copyright 2008-2010 Thorbj&amp;oslash;rn Lindeijer&lt;br&gt;(Voir le fichier AUTHORS pour la liste complète des contributeurs.)&lt;/p&gt;
&lt;p align=&quot;center&quot;&gt;Il vous est possible de modifier et de redistribuer ce programme selon les termes de la license GPL (version 2 ou supérieure). Une copie de la GPL est présente dans le fichier &apos;COPYING&apos; distribué avec Tiled.&lt;/p&gt;
&lt;p align=&quot;center&quot;&gt;&lt;a href=&quot;http://www.mapeditor.org/&quot;&gt;http://www.mapeditor.org/&lt;/a&gt;&lt;/p&gt;
</translation>
    </message>
</context>
<context>
    <name>CommandDialog</name>
    <message>
        <location filename="../src/tiled/commanddialog.ui" line="+14"/>
        <source>Properties</source>
        <translation>Propriétés</translation>
    </message>
    <message>
        <location line="+21"/>
        <source>Save map before executing</source>
        <translation>Sauvegarder la carte avant exécution</translation>
    </message>
</context>
<context>
    <name>MainWindow</name>
    <message>
        <location filename="../src/tiled/mainwindow.ui" line="+17"/>
        <source>Tiled</source>
        <translation>Tiled</translation>
    </message>
    <message>
        <location line="+23"/>
        <source>&amp;File</source>
        <translation>&amp;Fichier</translation>
    </message>
    <message>
        <location line="+4"/>
        <source>&amp;Recent Files</source>
        <translation>&amp;Ouverts récemment</translation>
    </message>
    <message>
        <location line="+23"/>
        <source>&amp;Edit</source>
        <translation>&amp;Edition</translation>
    </message>
    <message>
        <location line="+10"/>
        <source>&amp;Help</source>
        <translation>&amp;Aide</translation>
    </message>
    <message>
        <location line="+7"/>
        <source>&amp;Map</source>
        <translation>&amp;Cartes</translation>
    </message>
    <message>
        <location line="+13"/>
        <source>&amp;View</source>
        <translation>&amp;Vue</translation>
    </message>
    <message>
        <source>&amp;Layer</source>
        <translation type="obsolete">&amp;Calques</translation>
    </message>
    <message>
        <location line="+17"/>
        <source>Main Toolbar</source>
        <translation>Barre d&apos;outils principale</translation>
    </message>
    <message>
        <location line="+20"/>
        <source>&amp;Open...</source>
        <translation>&amp;Ouvrir...</translation>
    </message>
    <message>
        <location line="+9"/>
        <source>&amp;Save</source>
        <translation>&amp;Enregistrer</translation>
    </message>
    <message>
        <location line="+9"/>
        <source>&amp;Quit</source>
        <translation>&amp;Quitter</translation>
    </message>
    <message>
        <location line="+15"/>
        <source>&amp;Copy</source>
        <translation>&amp;Copier</translation>
    </message>
    <message>
        <location line="+12"/>
        <source>&amp;Paste</source>
        <translation>Co&amp;ller</translation>
    </message>
    <message>
        <location line="+9"/>
        <source>&amp;About Tiled</source>
        <translation>&amp;A propos de Tiled</translation>
    </message>
    <message>
        <location line="+8"/>
        <source>About Qt</source>
        <translation>A propos de Qt</translation>
    </message>
    <message>
        <location line="+12"/>
        <source>&amp;Resize Map...</source>
        <translation>&amp;Redimensionner la carte...</translation>
    </message>
    <message>
        <location line="+9"/>
        <source>Map &amp;Properties...</source>
        <translation>&amp;Propriétés...</translation>
<<<<<<< HEAD
    </message>
    <message>
        <location line="+5"/>
        <source>AutoMap</source>
        <translation>AutoMap</translation>
=======
>>>>>>> 172b9876
    </message>
    <message>
        <location line="+8"/>
        <source>Show &amp;Grid</source>
        <translation>Voir la &amp;grille</translation>
    </message>
    <message>
        <location line="+3"/>
        <source>Ctrl+G</source>
        <translation>Ctrl+G</translation>
    </message>
    <message>
        <location line="+9"/>
        <source>Save &amp;As...</source>
        <translation>Enregistrer &amp;sous...</translation>
    </message>
    <message>
        <location line="+9"/>
        <source>&amp;New...</source>
        <translation>&amp;Nouveau...</translation>
    </message>
    <message>
        <location line="+98"/>
        <source>&amp;Export As...</source>
        <translation>&amp;Exporter en tant que...</translation>
    </message>
    <message>
        <location line="+3"/>
        <source>Ctrl+E</source>
        <translation>Ctrl+E</translation>
    </message>
    <message>
        <location line="+5"/>
        <source>&amp;Add External Tileset...</source>
        <translation>&amp;Ajouter un Tileset externe...</translation>
<<<<<<< HEAD
    </message>
    <message>
        <location line="+8"/>
        <source>&amp;Snap to Grid</source>
        <translation>&amp;Suivre la grille</translation>
    </message>
    <message>
        <location line="+5"/>
        <source>C&amp;lose All</source>
        <translation>&amp;Tout fermer</translation>
    </message>
    <message>
        <location line="+3"/>
        <source>Ctrl+Shift+W</source>
        <translation>Ctrl+Maj+W</translation>
=======
>>>>>>> 172b9876
    </message>
    <message>
        <source>Move Layer &amp;Up</source>
        <translation type="obsolete">Monter le calque courant</translation>
    </message>
    <message>
        <source>Ctrl+Shift+Up</source>
        <translation type="obsolete">Ctrl+Maj+Flèche haut</translation>
    </message>
    <message>
        <source>Move Layer Dow&amp;n</source>
        <translation type="obsolete">&amp;Descendre le calque courant</translation>
    </message>
    <message>
        <source>Ctrl+Shift+Down</source>
        <translation type="obsolete">Ctrl+Maj+Flèche bas</translation>
    </message>
    <message>
        <source>Select &amp;All</source>
        <translation type="obsolete">&amp;Tout sélectionner</translation>
    </message>
    <message>
        <source>Select &amp;None</source>
        <translation type="obsolete">Tout &amp;désélectionner</translation>
    </message>
    <message>
        <source>New...</source>
        <translation type="obsolete">Nouveau...</translation>
    </message>
    <message>
        <location line="-113"/>
        <source>New &amp;Tileset...</source>
        <translation>Nouveau &amp;Tileset...</translation>
    </message>
    <message>
        <source>&amp;Remove Layer</source>
        <translation type="obsolete">&amp;Supprimer le calque</translation>
    </message>
    <message>
        <location line="+9"/>
        <source>&amp;Close</source>
        <translation>&amp;Fermer</translation>
    </message>
    <message>
        <source>Add &amp;Tile Layer...</source>
        <translation type="obsolete">&amp;Ajouter un calque...</translation>
    </message>
    <message>
        <source>Add &amp;Object Layer...</source>
        <translation type="obsolete">&amp;Calque d&apos;objets...</translation>
    </message>
    <message>
        <source>&amp;Duplicate Layer</source>
        <translation type="obsolete">&amp;Dupliquer le calque</translation>
    </message>
    <message>
        <source>Ctrl+Shift+D</source>
        <translation type="obsolete">Ctrl+Maj+D</translation>
    </message>
    <message>
        <source>Layer &amp;Properties...</source>
        <translation type="obsolete">&amp;Propriétés du calque...</translation>
    </message>
    <message>
        <location line="+9"/>
        <source>Zoom In</source>
        <translation>Zoomer</translation>
    </message>
    <message>
        <location line="+9"/>
        <source>Zoom Out</source>
        <translation>Dézoomer</translation>
    </message>
    <message>
        <location line="+12"/>
        <source>Normal Size</source>
        <translation>Taille Normale</translation>
    </message>
    <message>
        <location line="+3"/>
        <source>Ctrl+0</source>
        <translation>Ctrl+0</translation>
    </message>
    <message>
        <location line="+5"/>
        <source>Save As Image...</source>
        <translation>Enregistrer en tant qu&apos;image...</translation>
    </message>
    <message>
        <location line="+12"/>
        <source>Cu&amp;t</source>
        <translation>&amp;Couper</translation>
    </message>
    <message>
        <location line="+5"/>
        <source>&amp;Offset Map...</source>
        <translation>&amp;Gérer le décalage de la carte...</translation>
    </message>
    <message>
        <location line="+3"/>
        <source>Offsets everything in a layer</source>
        <translation>Décalage du calque</translation>
    </message>
    <message>
        <location line="+5"/>
        <source>Pre&amp;ferences...</source>
        <translation>&amp;Préférences...</translation>
    </message>
    <message>
        <location line="+12"/>
        <source>Clear Recent Files</source>
        <translation>Effacer les fichiers récemment ouverts</translation>
    </message>
</context>
<context>
    <name>MapObjectItem</name>
    <message>
        <source>&amp;Duplicate</source>
        <translation type="obsolete">&amp;Dupliquer</translation>
    </message>
    <message>
        <source>&amp;Remove</source>
        <translation type="obsolete">&amp;Effacer</translation>
    </message>
    <message>
        <source>&amp;Properties...</source>
        <translation type="obsolete">&amp;Propriétés...</translation>
    </message>
    <message>
        <source>&amp;Duplicate Object</source>
<<<<<<< HEAD
        <translation type="obsolete">&amp;Dupliquer l&apos;objet</translation>
=======
        <translation>&amp;Dupliquer l&apos;objet</translation>
>>>>>>> 172b9876
    </message>
    <message>
        <source>&amp;Remove Object</source>
<<<<<<< HEAD
        <translation type="obsolete">&amp;Supprimer l&apos;objet</translation>
=======
        <translation>&amp;Supprimer l&apos;objet</translation>
>>>>>>> 172b9876
    </message>
    <message>
        <source>Object &amp;Properties...</source>
<<<<<<< HEAD
        <translation type="obsolete">&amp;Propriétés...</translation>
    </message>
</context>
<context>
    <name>MapReader</name>
    <message>
        <location filename="../src/libtiled/mapreader.cpp" line="+132"/>
        <source>Not a map file.</source>
        <translation>Le fichier ne possède pas un format valide.</translation>
    </message>
    <message>
        <location line="+19"/>
        <source>Not a tileset file.</source>
        <translation>Le fichier ne correspond pas à un tileset valide.</translation>
    </message>
    <message>
        <location line="+11"/>
        <source>%3

Line %1, column %2</source>
        <translation>%3

Ligne %1, colonne %2</translation>
    </message>
    <message>
        <location line="+10"/>
        <source>File not found: %1</source>
        <translation>Fichier introuvable : %1</translation>
    </message>
    <message>
        <location line="+3"/>
        <source>Unable to read file: %1</source>
        <translation>Impossible de lire le fichier : %1</translation>
    </message>
    <message>
        <location line="+61"/>
        <source>Unsupported map orientation: &quot;%1&quot;</source>
        <translation>Orientation de carte non supporté : &quot;%1&quot;</translation>
    </message>
    <message>
        <location line="+56"/>
        <source>Invalid tileset parameters for tileset &apos;%1&apos;</source>
        <translation>Paramètres invalides pour le tileset &apos;%1&apos;</translation>
    </message>
    <message>
        <location line="+21"/>
        <source>Error while loading tileset &apos;%1&apos;: %2</source>
        <translation>Erreur lors du chargement du tileset  &apos;%1&apos;: %2</translation>
    </message>
    <message>
        <location line="+21"/>
        <source>Invalid tile ID: %1</source>
        <translation>ID de tile invalide : %1</translation>
    </message>
    <message>
        <location line="+34"/>
        <source>Error loading tileset image:
&apos;%1&apos;</source>
        <translation>Erreur lors du chargement de l&apos;image du tileset :
&apos;%1&apos;</translation>
    </message>
    <message>
        <location line="+64"/>
        <source>Too many &lt;tile&gt; elements</source>
        <translation>Trop d&apos;éléments &lt;tile&gt; à charger</translation>
    </message>
    <message>
        <location line="+11"/>
        <location line="+66"/>
        <location line="+39"/>
        <location line="+103"/>
        <source>Invalid tile: %1</source>
        <translation>Tile invalide : %1</translation>
    </message>
    <message>
        <location line="-188"/>
        <source>Unknown encoding: %1</source>
        <translation>Encodage inconnu : %1</translation>
    </message>
    <message>
        <location line="+19"/>
        <source>Compression method &apos;%1&apos; not supported</source>
        <translation>Méthode de compression non supportée : &apos;%1&apos;</translation>
    </message>
    <message>
        <location line="+6"/>
        <location line="+39"/>
        <source>Corrupt layer data for layer &apos;%1&apos;</source>
        <translation>Données du calque &apos;%1&apos; corrompues</translation>
    </message>
    <message>
        <location line="+12"/>
        <source>Unable to parse tile at (%1,%2) on layer &apos;%3&apos;</source>
        <translation>Impossible de lire le tile en position (%1,%2) sur le calque &apos;%3&apos;</translation>
    </message>
    <message>
        <location line="+20"/>
        <source>Invalid global tile id (less than 0): %1</source>
        <translation>ID de tile globale invalide (plus petit que 0): %1</translation>
    </message>
    <message>
        <location line="+6"/>
        <source>Tile used but no tilesets specified</source>
        <translation>Un tile sans tileset correspondant est utilisé</translation>
    </message>
    <message>
        <location filename="../src/libtiled/mapwriter.cpp" line="+102"/>
        <source>Could not open file for writing.</source>
        <translation>La tentative d&apos;écriture du fichier a échoué.</translation>
=======
        <translation>&amp;Propriétés...</translation>
>>>>>>> 172b9876
    </message>
</context>
<context>
    <name>NewMapDialog</name>
    <message>
        <location filename="../src/tiled/newmapdialog.ui" line="+14"/>
        <source>New Map</source>
        <translation>Nouvelle carte</translation>
    </message>
    <message>
        <location line="+9"/>
        <source>Map size</source>
        <translation>Taille de la carte</translation>
    </message>
    <message>
        <location line="+6"/>
        <location line="+55"/>
        <source>Width:</source>
        <translation>Largeur :</translation>
    </message>
    <message>
        <location line="-32"/>
        <location line="+55"/>
        <source>Height:</source>
        <translation>Hauteur :</translation>
    </message>
    <message>
        <location line="-29"/>
        <source>Tile size</source>
        <translation>Taille des éléments (Tiles)</translation>
    </message>
    <message>
        <location line="+78"/>
        <source>Map</source>
        <translation>Carte</translation>
    </message>
    <message>
        <location line="+6"/>
        <source>Orientation:</source>
        <translation>Orientation :</translation>
    </message>
    <message>
        <location line="+17"/>
        <source>Orthogonal</source>
        <translation>Orthogonale</translation>
    </message>
    <message>
        <location line="+5"/>
        <source>Isometric</source>
        <translation>Isométrique</translation>
    </message>
</context>
<context>
    <name>NewTilesetDialog</name>
    <message>
        <location filename="../src/tiled/newtilesetdialog.ui" line="+6"/>
        <source>New Tileset</source>
        <translation>Nouveau Tileset</translation>
    </message>
    <message>
        <location line="+6"/>
        <source>Tileset</source>
        <translation>Tileset</translation>
    </message>
    <message>
        <location line="+6"/>
        <source>&amp;Name:</source>
        <translation>&amp;Nom :</translation>
    </message>
    <message>
        <location line="+13"/>
        <source>Image:</source>
        <translation>Image :</translation>
    </message>
    <message>
        <location line="+10"/>
        <source>&amp;Browse...</source>
        <translation>&amp;Rechercher...</translation>
    </message>
    <message>
        <location line="+9"/>
        <source>Use transparent color:</source>
        <translation>Utiliser la transparence :</translation>
    </message>
    <message>
        <location line="+32"/>
        <source>Tiles</source>
        <translation>Eléments (Tiles)</translation>
    </message>
    <message>
        <location line="+6"/>
        <source>Tile width:</source>
        <translation>Largeur :</translation>
    </message>
    <message>
        <location line="+23"/>
        <source>Margin:</source>
        <translation>Marge :</translation>
    </message>
    <message>
        <location line="+20"/>
        <source>Tile height:</source>
        <translation>Hauteur :</translation>
    </message>
    <message>
        <location line="+20"/>
        <source>Spacing:</source>
        <translation>Espacement :</translation>
    </message>
</context>
<context>
    <name>ObjectPropertiesDialog</name>
    <message>
        <location filename="../src/tiled/objectpropertiesdialog.ui" line="+26"/>
        <source>Form</source>
        <translation>Formulaire</translation>
    </message>
    <message>
        <location line="+11"/>
        <source>Name:</source>
        <translation>Nom :</translation>
    </message>
    <message>
        <location line="+10"/>
        <source>Type:</source>
        <translation>Type :</translation>
    </message>
    <message>
        <location line="+18"/>
        <source>Position</source>
        <translation>Position</translation>
    </message>
    <message>
        <location line="+6"/>
        <source>X:</source>
        <translation>X :</translation>
    </message>
    <message>
        <location line="+20"/>
        <source>Y:</source>
        <translation>Y :</translation>
    </message>
    <message>
        <location line="+42"/>
        <source>Size</source>
        <translation>Taille</translation>
    </message>
    <message>
        <location line="+6"/>
        <source>Width:</source>
        <translation>Largeur :</translation>
    </message>
    <message>
        <location line="+17"/>
        <source>Height:</source>
        <translation>Hauteur :</translation>
    </message>
</context>
<context>
    <name>OffsetMapDialog</name>
    <message>
        <location filename="../src/tiled/offsetmapdialog.ui" line="+17"/>
        <source>Offset Map</source>
        <translation>Décalage de la carte</translation>
    </message>
    <message>
        <location line="+12"/>
        <source>Offset Contents of Map</source>
        <translation>Décalage du contenu de la carte</translation>
    </message>
    <message>
        <location line="+6"/>
        <source>X:</source>
        <translation>X :</translation>
    </message>
    <message>
        <location line="+23"/>
        <location line="+43"/>
        <source>Wrap</source>
        <translation>Résorber</translation>
    </message>
    <message>
        <location line="-36"/>
        <source>Y:</source>
        <translation>Y :</translation>
    </message>
    <message>
        <location line="+43"/>
        <source>Layers:</source>
        <translation>Calques :</translation>
    </message>
    <message>
        <location line="+8"/>
        <source>All Visible Layers</source>
        <translation>Tous les calques visibles</translation>
    </message>
    <message>
        <location line="+5"/>
        <source>All Layers</source>
        <translation>Tous les calques</translation>
    </message>
    <message>
        <location line="+5"/>
        <source>Selected Layer</source>
        <translation>Calque sélectionné</translation>
    </message>
    <message>
        <location line="+8"/>
        <source>Bounds:</source>
        <translation>Bords :</translation>
    </message>
    <message>
        <location line="+8"/>
        <source>Whole Map</source>
        <translation>Carte complète</translation>
    </message>
    <message>
        <location line="+5"/>
        <source>Current Selection</source>
        <translation>Sélection actuelle</translation>
    </message>
</context>
<context>
    <name>PreferencesDialog</name>
    <message>
        <location filename="../src/tiled/preferencesdialog.ui" line="+14"/>
        <source>Preferences</source>
        <translation>Préférences</translation>
    </message>
    <message>
        <location line="+9"/>
        <source>Saving and Loading</source>
        <translation>Sauvegarder et charger</translation>
    </message>
    <message>
        <location line="+6"/>
        <source>&amp;Store tile layer data as:</source>
        <translation>&amp;Enregistrer les données du calque en tant que :</translation>
    </message>
    <message>
        <location line="+11"/>
        <source>XML</source>
        <translation>XML</translation>
    </message>
    <message>
        <location line="+5"/>
        <source>Base64 (uncompressed)</source>
        <translation>Base64 (non compressé)</translation>
    </message>
    <message>
        <location line="+5"/>
        <source>Base64 (gzip compressed)</source>
        <translation>Base64 (compressé par gzip)</translation>
    </message>
    <message>
        <location line="+5"/>
        <source>Base64 (zlib compressed)</source>
        <translation>Base64 (compressé par zlib)</translation>
    </message>
    <message>
        <location line="+5"/>
        <source>CSV</source>
        <translation>CSV</translation>
    </message>
    <message>
        <location line="+8"/>
        <source>&amp;Reload tileset images when they change</source>
        <translation>&amp;Recharger les image de tilesets lorsqu&apos;elles sont modifiées</translation>
    </message>
    <message>
        <location line="+7"/>
        <source>Not enabled by default since a reference to an external DTD is known to cause problems with some XML parsers.</source>
        <translation>Désactivé par défaut car les références DTD externes peuvent poser des problèmes avec certains interprèteurs XML.</translation>
    </message>
    <message>
        <location line="+3"/>
        <source>Include &amp;DTD reference in saved maps</source>
        <translation>&amp;Inclure la référence DTD dans le fichier</translation>
    </message>
    <message>
        <location line="+10"/>
        <source>Interface</source>
        <translation>Interface</translation>
    </message>
    <message>
        <location line="+6"/>
        <source>&amp;Language:</source>
        <translation>&amp;Langue :</translation>
    </message>
    <message>
        <location line="+13"/>
        <source>Hardware &amp;accelerated drawing (OpenGL)</source>
        <translation>Utilisation de l&apos;&amp;accélération matérielle (OpenGL)</translation>
    </message>
</context>
<context>
    <name>PropertiesDialog</name>
    <message>
        <location filename="../src/tiled/propertiesdialog.ui" line="+14"/>
        <source>Properties</source>
        <translation>Propriétés</translation>
    </message>
</context>
<context>
    <name>QObject</name>
    <message>
        <source>Bucket Fill Tool</source>
        <translation type="obsolete">Outil de remplissage</translation>
    </message>
</context>
<context>
    <name>ResizeDialog</name>
    <message>
        <location filename="../src/tiled/resizedialog.ui" line="+14"/>
        <source>Resize</source>
        <translation>Redimensionner</translation>
    </message>
    <message>
        <location line="+6"/>
        <source>Size</source>
        <translation>Taille</translation>
    </message>
    <message>
        <location line="+6"/>
        <source>Width:</source>
        <translation>Largeur :</translation>
    </message>
    <message>
        <location line="+20"/>
        <source>Height:</source>
        <translation>Hauteur :</translation>
    </message>
    <message>
        <location line="+23"/>
        <source>Offset</source>
        <translation>Décalage</translation>
    </message>
    <message>
        <location line="+6"/>
        <source>X:</source>
        <translation>X :</translation>
    </message>
    <message>
        <location line="+20"/>
        <source>Y:</source>
        <translation>Y :</translation>
    </message>
</context>
<context>
    <name>SaveAsImageDialog</name>
    <message>
        <location filename="../src/tiled/saveasimagedialog.ui" line="+14"/>
        <source>Save As Image</source>
        <translation>Sauvegarder en tant qu&apos;image</translation>
    </message>
    <message>
        <location line="+6"/>
        <source>Location</source>
        <translation>Emplacement</translation>
    </message>
    <message>
        <location line="+6"/>
        <source>Name:</source>
        <translation>Nom :</translation>
    </message>
    <message>
        <location line="+13"/>
        <source>&amp;Browse...</source>
        <translation>&amp;Rechercher...</translation>
    </message>
    <message>
        <location line="+10"/>
        <source>Settings</source>
        <translation>Configuration</translation>
    </message>
    <message>
        <location line="+6"/>
        <source>Only include &amp;visible layers</source>
        <translation>&amp;Inclure uniquement les calques visibles</translation>
    </message>
    <message>
        <location line="+10"/>
        <source>Use current &amp;zoom level</source>
        <translation>Utiliser le &amp;Zoom actuel</translation>
    </message>
    <message>
        <location line="+10"/>
        <source>&amp;Draw tile grid</source>
        <translation>&amp;Afficher la grille</translation>
<<<<<<< HEAD
    </message>
</context>
<context>
    <name>Tengine::TenginePlugin</name>
    <message>
        <location filename="../src/plugins/tengine/tengineplugin.cpp" line="+50"/>
        <source>Could not open file for writing.</source>
        <translation>La tentative d&apos;écriture du fichier a échoué.</translation>
    </message>
    <message>
        <location line="+243"/>
        <source>T-Engine4 map files (*.lua)</source>
        <translation>Fichiers de cartes T-Engine4 (*.lua)</translation>
    </message>
</context>
<context>
    <name>Tiled::Internal::AutoMapper</name>
    <message>
        <location filename="../src/tiled/automap.cpp" line="+116"/>
        <source>Multiple layers %1 found!</source>
        <translation>Calques multiples trouvés pour %1 !</translation>
    </message>
    <message>
        <location line="+115"/>
        <source>No ruleRegions layer found!</source>
        <translation>Le calque &apos;ruleRegions&apos; n&apos;a pas été trouvé !</translation>
    </message>
    <message>
        <location line="+3"/>
        <source>No set layers found!</source>
        <translation>Le calque &apos;set&apos; n&apos;a pas été trouvé !</translation>
    </message>
    <message>
        <location line="+3"/>
        <source>No ruleSet layer found!</source>
        <translation>Le calque &apos;ruleSet&apos; n&apos;a pas été trouvé !</translation>
    </message>
    <message>
        <location line="+208"/>
        <source>Tile</source>
        <translation>Tile (tuile)</translation>
    </message>
</context>
<context>
    <name>Tiled::Internal::AutomaticMappingManager</name>
    <message>
        <location line="+491"/>
        <source>No set layer found!</source>
        <translation>Le calque &apos;set&apos; n&apos;a pas été trouvé !</translation>
    </message>
    <message>
        <location line="+29"/>
        <source>Apply AutoMap rules</source>
        <translation>Appliquer les règles AutoMap</translation>
    </message>
    <message>
        <location line="+18"/>
        <source>No rules file found at:
%1</source>
        <translation>Aucun fichier de règles trouvé à la ligne : %1</translation>
    </message>
    <message>
        <location line="+5"/>
        <source>Error opening rules file:
%1</source>
        <translation>Erreur lors de la tentative d&apos;ouverture du fichier de règles : %1</translation>
    </message>
    <message>
        <location line="+19"/>
        <source>File not found:
%1</source>
        <translation>Aucun fichier trouvé sous le nom : %1</translation>
    </message>
    <message>
        <location line="+13"/>
        <source>Opening rules map failed:
%1</source>
        <translation>L&apos;ouverture de la carte de règles à échoué : %1</translation>
=======
>>>>>>> 172b9876
    </message>
</context>
<context>
    <name>Tiled::Internal::BucketFillTool</name>
    <message>
        <location filename="../src/tiled/bucketfilltool.cpp" line="+39"/>
        <location line="+133"/>
        <source>Bucket Fill Tool</source>
        <translation>Outil de remplissage</translation>
    </message>
    <message>
        <location line="-130"/>
        <location line="+131"/>
        <source>F</source>
        <translation>F</translation>
    </message>
</context>
<context>
    <name>Tiled::Internal::CommandButton</name>
    <message>
        <location filename="../src/tiled/commandbutton.cpp" line="+48"/>
        <source>Execute Command</source>
        <translation>Exécuter la commande</translation>
    </message>
    <message>
        <location line="+1"/>
        <source>F5</source>
        <translation>F5</translation>
    </message>
    <message>
        <location line="+39"/>
        <location line="+61"/>
        <source>Error Executing Command</source>
        <translation>Erreur lors de l&apos;exécution de la commande</translation>
    </message>
    <message>
        <location line="-60"/>
        <source>You do not have any commands setup.</source>
        <translation>Vous n&apos;avez configuré aucune commandes.</translation>
    </message>
    <message>
        <location line="+2"/>
        <source>Edit commands...</source>
        <translation>Editer les commandes...</translation>
    </message>
    <message>
        <location line="+50"/>
        <source>Edit Commands...</source>
        <translation>Editer les commandes...</translation>
    </message>
    <message>
        <location line="+9"/>
        <source>There was an error running the command</source>
        <translation>Une erreur est survenue lors de l&apos;exécution de la commande</translation>
    </message>
</context>
<context>
    <name>Tiled::Internal::CommandDataModel</name>
    <message>
        <location filename="../src/tiled/commanddatamodel.cpp" line="+74"/>
        <source>Open in text editor</source>
        <translation>Ouvrir dans l&apos;éditeur de texte</translation>
    </message>
    <message>
        <location line="+90"/>
        <location line="+67"/>
        <source>&lt;new command&gt;</source>
        <translation>&lt;Nouvelle commande&gt;</translation>
    </message>
    <message>
        <location line="-59"/>
        <source>Set a name for this command</source>
        <translation>Donner un nom à cette commande</translation>
    </message>
    <message>
        <location line="+2"/>
        <source>Set the shell command to execute</source>
        <translation>Définir la commande shell à exécuter</translation>
    </message>
    <message>
        <location line="+2"/>
        <source>Show or hide this command in the command list</source>
        <translation>Afficher ou cacher la commande dans la liste de commandes</translation>
    </message>
    <message>
        <location line="+3"/>
        <source>Add a new command</source>
        <translation>Ajouter une nouvelle commande</translation>
    </message>
    <message>
        <location line="+100"/>
        <source>Name</source>
        <translation>Nom</translation>
    </message>
    <message>
        <location line="+1"/>
        <source>Command</source>
        <translation>Commande</translation>
    </message>
    <message>
        <location line="+1"/>
        <source>Enable</source>
        <translation>Activer</translation>
    </message>
</context>
<context>
    <name>Tiled::Internal::CommandDialog</name>
    <message>
        <location filename="../src/tiled/commanddialog.cpp" line="+35"/>
        <source>Edit Commands</source>
        <translation>Editer les commandes</translation>
    </message>
</context>
<context>
    <name>Tiled::Internal::CreateObjectTool</name>
    <message>
        <location filename="../src/tiled/createobjecttool.cpp" line="+42"/>
        <location line="+111"/>
        <source>O</source>
        <translation>O</translation>
    </message>
    <message>
        <location line="-1"/>
        <source>Insert Objects</source>
        <translation>Insérer des objets</translation>
    </message>
    <message>
        <location line="+4"/>
        <source>Insert Tile Objects</source>
        <translation>Insérer des objet-tiles</translation>
    </message>
    <message>
        <location line="+1"/>
        <source>T</source>
        <translation>T</translation>
    </message>
</context>
<context>
    <name>Tiled::Internal::Eraser</name>
    <message>
        <location filename="../src/tiled/eraser.cpp" line="+34"/>
        <location line="+36"/>
        <source>Eraser</source>
        <translation>Gomme</translation>
    </message>
    <message>
        <location line="-33"/>
        <location line="+34"/>
        <source>E</source>
        <translation>E</translation>
    </message>
</context>
<context>
    <name>Tiled::Internal::LayerDock</name>
    <message>
        <location filename="../src/tiled/layerdock.cpp" line="+178"/>
        <source>Layers</source>
        <translation>Calques</translation>
    </message>
    <message>
        <location line="+1"/>
        <source>Opacity:</source>
        <translation>Opacité :</translation>
    </message>
</context>
<context>
    <name>Tiled::Internal::LayerModel</name>
    <message>
        <location filename="../src/tiled/layermodel.cpp" line="+122"/>
        <source>Layer</source>
        <translation>Calques</translation>
    </message>
</context>
<context>
    <name>Tiled::Internal::LayerView</name>
    <message>
        <source>Properties...</source>
        <translation type="obsolete">Propriétés...</translation>
    </message>
    <message>
        <source>Layer</source>
        <translation type="obsolete">Calque</translation>
    </message>
</context>
<context>
    <name>Tiled::Internal::MainWindow</name>
    <message>
        <location filename="../src/tiled/mainwindow.cpp" line="+129"/>
        <location line="+10"/>
        <source>Undo</source>
        <translation>Annuler</translation>
    </message>
    <message>
        <location line="-9"/>
        <location line="+8"/>
        <source>Redo</source>
        <translation>Rétablir</translation>
    </message>
    <message>
        <source>Error while opening map</source>
        <translation type="obsolete">Erreur lors de l&apos;ouverture de la carte</translation>
    </message>
    <message>
        <location line="+391"/>
        <source>Open Map</source>
        <translation>Ouvrir une carte</translation>
    </message>
    <message>
        <location line="-13"/>
        <location line="+79"/>
        <source>Tiled map files (*.tmx)</source>
        <translation>Fichiers de cartes au format Tiled (*.tmx)</translation>
    </message>
    <message>
        <source>Error while saving map</source>
        <translation type="obsolete">Erreur lors de la sauvegarde de la carte</translation>
    </message>
    <message>
        <location line="-425"/>
        <source>Ctrl+=</source>
        <translation>Ctrl+=</translation>
    </message>
    <message>
        <location line="+1"/>
        <source>+</source>
        <translation>+</translation>
    </message>
    <message>
        <location line="+3"/>
        <source>-</source>
        <translation>-</translation>
    </message>
    <message>
        <location line="+19"/>
        <location line="+962"/>
        <source>&amp;Layer</source>
        <translation>&amp;Calques</translation>
    </message>
    <message>
        <location line="-711"/>
        <source>Error Opening Map</source>
        <translation>Erreur lors de l&apos;ouverture de la carte</translation>
    </message>
    <message>
        <location line="+69"/>
        <location line="+138"/>
        <source>All Files (*)</source>
        <translation>Tous les fichiers (*)</translation>
    </message>
    <message>
        <location line="-97"/>
        <location line="+144"/>
        <source>Error Saving Map</source>
        <translation>Erreur lors de la sauvegarde de la carte</translation>
    </message>
    <message>
        <location line="-108"/>
        <source>untitled.tmx</source>
        <translation>sans-titre.tmx</translation>
    </message>
    <message>
        <location line="+17"/>
        <source>Unsaved Changes</source>
        <translation>Changements non sauvegardés</translation>
    </message>
    <message>
        <location line="+1"/>
        <source>There are unsaved changes. Do you want to save now?</source>
        <translation>Certains changements n&apos;ont pas été enregistrés. Voulez-vous les sauvegarder maintenant ?</translation>
    </message>
    <message>
        <location line="+52"/>
        <source>Export As...</source>
        <translation>Exporter en tant que...</translation>
    </message>
    <message>
        <location line="+29"/>
        <source>Unknown File Format</source>
        <translation>Format de fichier inconnu</translation>
    </message>
    <message>
        <location line="+1"/>
        <source>The given filename does not have any known file extension.</source>
        <translation>Le fichier ne possède aucune extension connue.</translation>
    </message>
    <message>
        <location line="+47"/>
        <source>Cut</source>
        <translation>Couper</translation>
    </message>
    <message>
        <location line="+377"/>
        <source>[*]%1 - Tiled</source>
        <translation>[*]%1 - Tiled</translation>
    </message>
    <message>
        <source>Add Tilesets</source>
<<<<<<< HEAD
        <translation type="obsolete">Ajouter des tilesets</translation>
=======
        <translation>Ajouter des tilesets</translation>
>>>>>>> 172b9876
    </message>
    <message>
        <location line="-280"/>
        <source>Add External Tileset</source>
        <translation>Ajouter un tileset externe</translation>
    </message>
    <message>
        <location line="+2"/>
        <source>Tiled tileset files (*.tsx)</source>
        <translation>Tiled - Tilesets externes (*.tsx)</translation>
    </message>
    <message>
        <location line="+8"/>
        <source>Error Reading Tileset</source>
        <translation>Erreur lors de la lecture du tileset</translation>
    </message>
    <message>
        <location line="+46"/>
        <source>Map</source>
        <translation>Carte</translation>
    </message>
    <message>
        <location line="+12"/>
        <source>Automatic Mapping</source>
        <translation>Mapping automatique</translation>
    </message>
    <message>
        <location line="+123"/>
        <source>%1%</source>
        <translation>%1%</translation>
    </message>
    <message>
        <source>Add Tile Layer</source>
        <translation type="obsolete">Ajouter un calque simple</translation>
    </message>
    <message>
        <source>Add Object Layer</source>
        <translation type="obsolete">Ajouter un calque d&apos;objets</translation>
    </message>
    <message>
        <source>Layer name:</source>
        <translation type="obsolete">Nom du calque :</translation>
    </message>
    <message>
        <source>New Layer</source>
        <translation type="obsolete">Nouveau calque</translation>
    </message>
    <message>
        <source>Layer</source>
        <translation type="obsolete">Calque</translation>
    </message>
    <message>
        <source>%1[*] - Tiled</source>
        <translation type="obsolete">%1[*] - Tiled</translation>
    </message>
</context>
<context>
    <name>Tiled::Internal::MapDocument</name>
    <message>
        <location filename="../src/tiled/mapdocument.cpp" line="+105"/>
        <source>untitled.tmx</source>
        <translation>sans-titre.tmx</translation>
    </message>
    <message>
        <location line="+39"/>
        <source>Resize Map</source>
        <translation>Redimensionner la carte</translation>
    </message>
    <message>
        <location line="+22"/>
        <source>Offset Map</source>
        <translation>Décalage de carte</translation>
    </message>
    <message>
        <location line="+20"/>
        <source>Tile Layer %1</source>
        <translation>Calque %1</translation>
    </message>
    <message>
        <location line="+4"/>
        <source>Object Layer %1</source>
        <translation>Calque d&apos;objets %1</translation>
    </message>
    <message>
        <location line="+21"/>
        <source>Copy of %1</source>
        <translation>Copie de %1</translation>
    </message>
    <message>
        <location line="+4"/>
        <source>Duplicate Layer</source>
        <translation>Dupliquer le calque</translation>
    </message>
    <message>
        <location line="+120"/>
        <source>Tile</source>
        <translation>Tile (tuile)</translation>
    </message>
    <message>
        <location line="+10"/>
        <source>Tileset Changes</source>
        <translation>Modifications du tileset</translation>
    </message>
</context>
<context>
    <name>Tiled::Internal::MapDocumentActionHandler</name>
    <message>
        <location filename="../src/tiled/mapdocumentactionhandler.cpp" line="+100"/>
        <source>Select &amp;All</source>
        <translation>&amp;Tout sélectionner</translation>
    </message>
    <message>
        <location line="+1"/>
        <source>Select &amp;None</source>
        <translation>Tout &amp;désélectionner</translation>
    </message>
    <message>
        <location line="-56"/>
        <source>Ctrl+Shift+A</source>
        <translation>Ctrl+Maj+A</translation>
    </message>
    <message>
        <location line="+58"/>
        <source>Add &amp;Tile Layer...</source>
        <translation>&amp;Ajouter un calque...</translation>
    </message>
    <message>
        <location line="+1"/>
        <source>Add &amp;Object Layer...</source>
        <translation>&amp;Calque d&apos;objets...</translation>
    </message>
    <message>
        <location line="+1"/>
        <source>&amp;Duplicate Layer</source>
        <translation>&amp;Dupliquer le calque</translation>
    </message>
    <message>
        <location line="-54"/>
        <source>Ctrl+Shift+D</source>
        <translation>Ctrl+Maj+D</translation>
    </message>
    <message>
        <location line="+55"/>
        <source>&amp;Remove Layer</source>
        <translation>&amp;Supprimer le calque</translation>
    </message>
    <message>
        <location line="+1"/>
        <source>Move Layer &amp;Up</source>
        <translation>&amp;Monter le calque courant</translation>
    </message>
    <message>
        <location line="-47"/>
        <source>Ctrl+Shift+Up</source>
        <translation>Ctrl+Maj+Flèche haut</translation>
    </message>
    <message>
        <location line="+48"/>
        <source>Move Layer Dow&amp;n</source>
        <translation>&amp;Descendre le calque courant</translation>
    </message>
    <message>
        <location line="-43"/>
        <source>Ctrl+Shift+Down</source>
        <translation>Ctrl+Maj+Flèche bas</translation>
    </message>
    <message>
        <location line="+44"/>
        <source>Layer &amp;Properties...</source>
        <translation>&amp;Propriétés du calque...</translation>
    </message>
</context>
<context>
    <name>Tiled::Internal::NewMapDialog</name>
    <message>
        <source>Layer 1</source>
        <translation type="obsolete">Calque 1</translation>
    </message>
    <message>
        <location filename="../src/tiled/newmapdialog.cpp" line="+81"/>
        <source>Tile Layer 1</source>
        <translation>Calque 1</translation>
    </message>
</context>
<context>
    <name>Tiled::Internal::NewTilesetDialog</name>
    <message>
        <location filename="../src/tiled/newtilesetdialog.cpp" line="+123"/>
        <location line="+7"/>
        <source>Error</source>
        <translation>Erreur</translation>
    </message>
    <message>
        <location line="-6"/>
        <source>Failed to load tileset image &apos;%1&apos;.</source>
        <translation>Impossible de charger le tileset &apos;%1&apos;.</translation>
    </message>
    <message>
        <location line="+7"/>
        <source>No tiles found in the tileset image when using the given tile size, margin and spacing!</source>
        <translation>Aucun tile trouvé dans l&apos;image en utilisant la taille, la marge et l&apos;espacement donné !</translation>
    </message>
    <message>
        <location line="+20"/>
        <source>Tileset Image</source>
        <translation>Image du tileset</translation>
    </message>
</context>
<context>
    <name>Tiled::Internal::ObjectGroupPropertiesDialog</name>
    <message>
        <location filename="../src/tiled/objectgrouppropertiesdialog.cpp" line="+43"/>
        <source>Object Layer</source>
        <translation>Calque d&apos;objet</translation>
    </message>
    <message>
        <location line="+9"/>
        <source>Color:</source>
        <translation>Couleur :</translation>
    </message>
</context>
<context>
    <name>Tiled::Internal::ObjectPropertiesDialog</name>
    <message>
        <location filename="../src/tiled/objectpropertiesdialog.cpp" line="+41"/>
        <source>Object</source>
        <translation>Objet</translation>
    </message>
    <message>
        <source>Name:</source>
        <translation type="obsolete">Nom :</translation>
    </message>
    <message>
        <source>Type:</source>
        <translation type="obsolete">Type :</translation>
    </message>
    <message>
        <location line="+47"/>
        <source>Change Object</source>
        <translation>Changer d&apos;objet</translation>
    </message>
</context>
<context>
    <name>Tiled::Internal::ObjectSelectionTool</name>
    <message>
        <location filename="../src/tiled/objectselectiontool.cpp" line="+103"/>
        <location line="+135"/>
        <source>Select Objects</source>
        <translation>Sélectionner les objets</translation>
    </message>
    <message>
        <location line="-132"/>
        <location line="+133"/>
        <source>S</source>
        <translation>S</translation>
    </message>
    <message numerus="yes">
        <location line="+77"/>
        <location line="+145"/>
        <source>Duplicate %n Object(s)</source>
        <translation>
            <numerusform>Dupliquer %n objet</numerusform>
            <numerusform>Dupliquer %n objets</numerusform>
        </translation>
    </message>
    <message numerus="yes">
        <location line="-144"/>
        <location line="+162"/>
        <source>Remove %n Object(s)</source>
        <translation>
            <numerusform>Effacer %n objet</numerusform>
            <numerusform>Effacer %n objets</numerusform>
        </translation>
    </message>
    <message numerus="yes">
        <location line="-153"/>
        <location line="+163"/>
        <source>Move %n Object(s) to Layer</source>
        <translation>
            <numerusform>Déplacer %n objet vers le calque</numerusform>
            <numerusform>Déplacer %n objets vers le calque</numerusform>
        </translation>
    </message>
    <message>
        <location line="-153"/>
        <source>Object &amp;Properties...</source>
        <translation>&amp;Propriétés de l&apos;objet...</translation>
    </message>
    <message numerus="yes">
        <location line="+107"/>
        <source>Move %n Object(s)</source>
        <translation>
            <numerusform>Déplacer %n objet</numerusform>
            <numerusform>Déplacer %n objets</numerusform>
        </translation>
    </message>
</context>
<context>
    <name>Tiled::Internal::PreferencesDialog</name>
    <message>
        <location filename="../src/tiled/preferencesdialog.cpp" line="+56"/>
        <location line="+23"/>
        <source>System default</source>
        <translation>Réglages par défaut</translation>
    </message>
</context>
<context>
    <name>Tiled::Internal::PropertiesDialog</name>
    <message>
        <location filename="../src/tiled/propertiesdialog.cpp" line="+62"/>
        <source>%1 Properties</source>
        <translation>Propriétés de %1</translation>
    </message>
    <message>
        <location line="+37"/>
        <source>Layer</source>
        <translation>Calque</translation>
    </message>
</context>
<context>
    <name>Tiled::Internal::PropertiesModel</name>
    <message>
        <location filename="../src/tiled/propertiesmodel.cpp" line="+51"/>
        <source>&lt;new property&gt;</source>
        <translation>&lt;Nouvelle propriété&gt;</translation>
    </message>
    <message>
        <location line="+68"/>
        <source>Name</source>
        <translation>Nom</translation>
    </message>
    <message>
        <location line="+1"/>
        <source>Value</source>
        <translation>Valeur</translation>
    </message>
</context>
<context>
    <name>Tiled::Internal::SaveAsImageDialog</name>
    <message>
        <location filename="../src/tiled/saveasimagedialog.cpp" line="+111"/>
        <source>Save as Image</source>
        <translation>Sauvegarder en tant qu&apos;image</translation>
    </message>
    <message>
        <location line="+1"/>
        <source>%1 already exists.
Do you want to replace it?</source>
        <translation>Le fichier %1 existe déjà. Voulez-vous le remplacer ?</translation>
    </message>
    <message>
        <location line="+71"/>
        <source>Image</source>
        <translation>Image</translation>
    </message>
</context>
<context>
    <name>Tiled::Internal::SelectionTool</name>
    <message>
        <location filename="../src/tiled/selectiontool.cpp" line="+34"/>
        <location line="+81"/>
        <source>Rectangular Select</source>
        <translation>Sélection rectangulaire</translation>
    </message>
    <message>
        <location line="-78"/>
        <location line="+79"/>
        <source>R</source>
        <translation>R</translation>
    </message>
    <message>
        <location line="-56"/>
        <source>%1, %2 - Rectangle: (%3 x %4)</source>
        <translation>%1, %2 - Rectangle: (%3 x %4)</translation>
    </message>
</context>
<context>
    <name>Tiled::Internal::StampBrush</name>
    <message>
        <location filename="../src/tiled/stampbrush.cpp" line="+38"/>
        <location line="+279"/>
        <source>Stamp Brush</source>
        <translation>Tampon</translation>
    </message>
    <message>
        <location line="-276"/>
        <location line="+277"/>
        <source>B</source>
        <translation>B</translation>
    </message>
</context>
<context>
    <name>Tiled::Internal::TilesetDock</name>
    <message>
        <location filename="../src/tiled/tilesetdock.cpp" line="+247"/>
        <source>Remove Tileset</source>
        <translation>Effacer le tileset</translation>
    </message>
    <message>
        <location line="+1"/>
        <source>The tileset &quot;%1&quot; is still in use by the map!</source>
        <translation>Le tileset &quot;%1&quot; est toujours en cours d&apos;utilisation par la carte !</translation>
    </message>
    <message>
        <location line="+5"/>
        <source>Remove this tileset and all references to the tiles in this tileset?</source>
        <translation>Retirer ce tileset et toutes les références aux tiles dans ce tileset ?</translation>
    </message>
    <message>
        <location line="+58"/>
        <source>Tilesets</source>
        <translation>Tilesets</translation>
    </message>
</context>
<context>
    <name>Tiled::Internal::TilesetView</name>
    <message>
        <source>Properties...</source>
        <translation type="obsolete">Propriétés...</translation>
    </message>
    <message>
        <location filename="../src/tiled/tilesetview.cpp" line="+210"/>
        <source>Tile &amp;Properties...</source>
        <translation>&amp;Propriétés des tiles...</translation>
    </message>
    <message>
        <location line="+13"/>
        <source>&amp;Export Tileset As...</source>
        <translation>&amp;Exporter le tileset en tant que...</translation>
    </message>
    <message>
        <location line="+1"/>
        <source>&amp;Import Tileset</source>
        <translation>&amp;Importer le tileset</translation>
    </message>
    <message>
        <location line="+21"/>
        <source>Tile</source>
        <translation>Tile (tuile)</translation>
    </message>
    <message>
        <location line="+19"/>
        <source>Export Tileset</source>
        <translation>Exporter le tileset</translation>
    </message>
    <message>
        <location line="+2"/>
        <source>Tiled tileset files (*.tsx)</source>
        <translation>Tiled - fichier tileset (*.tsx)</translation>
    </message>
</context>
<context>
    <name>Tiled::Internal::ToolManager</name>
    <message>
        <location filename="../src/tiled/toolmanager.cpp" line="+88"/>
        <source>Tools</source>
        <translation>Outils</translation>
    </message>
</context>
<context>
    <name>Tiled::Internal::UndoDock</name>
    <message>
        <location filename="../src/tiled/undodock.cpp" line="+64"/>
        <source>History</source>
        <translation>Historique</translation>
    </message>
    <message>
        <location line="+1"/>
        <source>&lt;empty&gt;</source>
        <translation>&lt;vide&gt;</translation>
    </message>
</context>
<context>
    <name>Tmw::TmwPlugin</name>
    <message>
        <location filename="../src/plugins/tmw/tmwplugin.cpp" line="+47"/>
        <source>Multiple collision layers found!</source>
        <translation>Plusieurs calque de collision trouvés !</translation>
    </message>
    <message>
        <location line="+9"/>
        <source>No collision layer found!</source>
        <translation>Aucun calque de collision trouvé !</translation>
    </message>
    <message>
        <location line="+6"/>
        <source>Could not open file for writing.</source>
        <translation>La tentative d&apos;écriture du fichier a échoué.</translation>
    </message>
    <message>
        <location line="+25"/>
        <source>TMW-eAthena collision files (*.wlk)</source>
        <translation>Fichier de collision - TMW-eathena (*.wlk)</translation>
    </message>
</context>
<context>
    <name>TmxMapReader</name>
    <message>
        <source>XML map reader (*.tmx)</source>
        <translation type="obsolete">Interprèteur de carte XML (*.tmx)</translation>
    </message>
    <message>
        <source>Could not open file for writing.</source>
        <translation type="obsolete">La tentative d&apos;écriture du fichier a échoué.</translation>
    </message>
    <message>
        <source>XML map writer (*.tmx)</source>
        <translation type="obsolete">Interprèteur de carte XML (*.tmx)</translation>
    </message>
    <message>
        <location filename="../src/tiled/tmxmapreader.h" line="+55"/>
        <location filename="../src/tiled/tmxmapwriter.h" line="+56"/>
        <source>Tiled map files (*.tmx)</source>
        <translation>Fichiers de cartes au format Tiled (*.tmx)</translation>
    </message>
</context>
<context>
    <name>TmxReader</name>
    <message>
        <source>Not a map file.</source>
        <translation type="obsolete">Le fichier ne possède pas un format valide.</translation>
    </message>
    <message>
        <source>Not a tileset file.</source>
        <translation type="obsolete">Le fichier ne correspond pas à un tileset valide.</translation>
    </message>
    <message>
        <source>%3

Line %1, column %2</source>
        <translation type="obsolete">%3

Ligne %1, colonne %2</translation>
    </message>
    <message>
        <source>File not found: %1</source>
        <translation type="obsolete">Fichier introuvable : %1</translation>
    </message>
    <message>
        <source>Unable to read file: %1</source>
        <translation type="obsolete">Impossible de lire le fichier : %1</translation>
    </message>
    <message>
        <source>Unsupported map orientation: &quot;%1&quot;</source>
        <translation type="obsolete">Orientation de carte non supporté : &quot;%1&quot;</translation>
    </message>
    <message>
        <source>Invalid tileset parameters for tileset &apos;%1&apos;</source>
        <translation type="obsolete">Paramètres invalides pour le tileset &apos;%1&apos;</translation>
    </message>
    <message>
        <source>Error while loading tileset &apos;%1&apos;: %2</source>
        <translation type="obsolete">Erreur lors du chargement du tileset  &apos;%1&apos;: %2</translation>
    </message>
    <message>
        <source>Invalid tile ID: %1</source>
        <translation type="obsolete">ID de tile invalide : %1</translation>
    </message>
    <message>
        <source>Error loading tileset image:
&apos;%1&apos;</source>
        <translation type="obsolete">Erreur lors du chargement de l&apos;image du tileset :
&apos;%1&apos;</translation>
    </message>
    <message>
        <source>Too many &lt;tile&gt; elements</source>
        <translation type="obsolete">Trop de &lt;tile&gt; à charger</translation>
    </message>
    <message>
        <source>Invalid tile: %1</source>
        <translation type="obsolete">Tile invalide : %1</translation>
    </message>
    <message>
        <source>Unknown encoding: %1</source>
        <translation type="obsolete">Encodage inconnu : %1</translation>
    </message>
    <message>
        <source>Compression method &apos;%1&apos; not supported</source>
        <translation type="obsolete">Méthode de compression non supportée : &apos;%1&apos;</translation>
    </message>
    <message>
        <source>Corrupt layer data for layer &apos;%1&apos;</source>
<<<<<<< HEAD
        <translation type="obsolete">Données du calque &apos;%1&apos; corrompues</translation>
=======
        <translation>Données du calque &apos;%1&apos; corrompues</translation>
    </message>
    <message>
        <location line="+12"/>
        <source>Unable to parse tile at (%1,%2) on layer &apos;%3&apos;</source>
        <translation>Impossible de lire le tile en position (%1, %2) sur le calque &apos;%3&apos;</translation>
>>>>>>> 172b9876
    </message>
    <message>
        <source>Invalid global tile id (less than 0): %1</source>
        <translation type="obsolete">ID de tile globale invalide (plus petit que 0): %1</translation>
    </message>
    <message>
        <source>Tile used but no tilesets specified</source>
        <translation type="obsolete">Un tile sans tileset correspondant est utilisé</translation>
    </message>
</context>
<context>
    <name>TmxViewer</name>
    <message>
        <location filename="../src/tmxviewer/tmxviewer.cpp" line="+166"/>
        <source>TMX Viewer</source>
        <translation>Visionneuse de fichier TMX</translation>
    </message>
</context>
<context>
    <name>Undo Commands</name>
    <message>
        <location filename="../src/tiled/addremovelayer.h" line="+67"/>
        <source>Add Layer</source>
        <translation>Ajouter un calque</translation>
    </message>
    <message>
        <location line="+22"/>
        <source>Remove Layer</source>
        <translation>Supprimer un calque</translation>
    </message>
    <message>
        <location filename="../src/tiled/addremovemapobject.cpp" line="+76"/>
        <source>Add Object</source>
        <translation>Ajouter un objet</translation>
    </message>
    <message>
        <location line="+11"/>
        <source>Remove Object</source>
        <translation>Supprimer un objet</translation>
    </message>
    <message>
        <location filename="../src/tiled/changemapobject.cpp" line="+35"/>
        <source>Change Object</source>
        <translation>Modifier un objet</translation>
    </message>
    <message>
        <location filename="../src/tiled/changeobjectgroupproperties.cpp" line="+37"/>
        <location filename="../src/tiled/objectgrouppropertiesdialog.cpp" line="+21"/>
        <source>Change Object Layer Properties</source>
        <translation>Modifier les propriétés du calque d&apos;objet</translation>
    </message>
    <message>
        <location filename="../src/tiled/changeproperties.cpp" line="+34"/>
        <source>Change %1 Properties</source>
        <translation>Modifier les propriétés de %1</translation>
    </message>
    <message>
        <location filename="../src/tiled/changeselection.cpp" line="+31"/>
        <source>Change Selection</source>
        <translation>Modifier la sélection</translation>
    </message>
    <message>
        <location filename="../src/tiled/erasetiles.cpp" line="+39"/>
        <source>Erase</source>
        <translation>Supprimer</translation>
    </message>
    <message>
        <location filename="../src/tiled/filltiles.cpp" line="+36"/>
        <source>Fill Area</source>
        <translation>Remplire la zone</translation>
    </message>
    <message>
        <location filename="../src/tiled/movelayer.cpp" line="+37"/>
        <source>Move Layer Down</source>
        <translation>Descendre le calque</translation>
    </message>
    <message>
        <location line="+1"/>
        <source>Move Layer Up</source>
        <translation>Monter le calque</translation>
    </message>
    <message>
        <location filename="../src/tiled/movemapobject.cpp" line="+39"/>
        <source>Move Object</source>
        <translation>Déplacer l&apos;objet</translation>
    </message>
    <message>
        <location filename="../src/tiled/offsetlayer.cpp" line="+40"/>
        <source>Offset Layer</source>
        <translation>Décaler le calque</translation>
    </message>
    <message>
        <location filename="../src/tiled/painttilelayer.cpp" line="+49"/>
        <source>Paint</source>
        <translation>Dessiner</translation>
    </message>
    <message>
        <location filename="../src/tiled/renamelayer.cpp" line="+40"/>
        <source>Rename Layer</source>
        <translation>Renommer le calque</translation>
    </message>
    <message>
        <location filename="../src/tiled/resizelayer.cpp" line="+37"/>
        <source>Resize Layer</source>
        <translation>Redimensionner le calque</translation>
    </message>
    <message>
        <location filename="../src/tiled/resizemap.cpp" line="+32"/>
        <source>Resize Map</source>
        <translation>Redimensionner la carte</translation>
    </message>
    <message>
        <location filename="../src/tiled/resizemapobject.cpp" line="+39"/>
        <source>Resize Object</source>
        <translation>Redimensionner l&apos;objet</translation>
    </message>
    <message>
        <location filename="../src/tiled/addremovetileset.cpp" line="+62"/>
        <source>Add Tileset</source>
        <translation>Ajouter un tileset</translation>
    </message>
    <message>
        <location filename="../src/tiled/addremovetileset.h" line="+78"/>
        <source>Remove Tileset</source>
        <translation>Supprimer un tileset</translation>
    </message>
    <message>
        <location filename="../src/tiled/movetileset.cpp" line="+31"/>
        <source>Move Tileset</source>
        <translation>Déplacer un tileset</translation>
    </message>
    <message>
        <location filename="../src/tiled/tilesetview.cpp" line="-151"/>
        <source>Import Tileset</source>
        <translation>Importer un tileset</translation>
    </message>
    <message>
        <location line="+3"/>
        <source>Export Tileset</source>
        <translation>Exporter un tileset</translation>
<<<<<<< HEAD
    </message>
    <message>
        <location filename="../src/tiled/movemapobjecttogroup.cpp" line="+40"/>
        <source>Move Object to Layer</source>
        <translation>Déplacer l&apos;objet vers le calque</translation>
=======
>>>>>>> 172b9876
    </message>
</context>
<context>
    <name>Utils</name>
    <message>
        <location filename="../src/tiled/utils.cpp" line="+31"/>
        <source>Image files</source>
        <translation>Fichiers images</translation>
    </message>
</context>
</TS><|MERGE_RESOLUTION|>--- conflicted
+++ resolved
@@ -130,14 +130,11 @@
         <location line="+9"/>
         <source>Map &amp;Properties...</source>
         <translation>&amp;Propriétés...</translation>
-<<<<<<< HEAD
     </message>
     <message>
         <location line="+5"/>
         <source>AutoMap</source>
         <translation>AutoMap</translation>
-=======
->>>>>>> 172b9876
     </message>
     <message>
         <location line="+8"/>
@@ -173,7 +170,6 @@
         <location line="+5"/>
         <source>&amp;Add External Tileset...</source>
         <translation>&amp;Ajouter un Tileset externe...</translation>
-<<<<<<< HEAD
     </message>
     <message>
         <location line="+8"/>
@@ -189,8 +185,6 @@
         <location line="+3"/>
         <source>Ctrl+Shift+W</source>
         <translation>Ctrl+Maj+W</translation>
-=======
->>>>>>> 172b9876
     </message>
     <message>
         <source>Move Layer &amp;Up</source>
@@ -321,23 +315,14 @@
     </message>
     <message>
         <source>&amp;Duplicate Object</source>
-<<<<<<< HEAD
         <translation type="obsolete">&amp;Dupliquer l&apos;objet</translation>
-=======
-        <translation>&amp;Dupliquer l&apos;objet</translation>
->>>>>>> 172b9876
     </message>
     <message>
         <source>&amp;Remove Object</source>
-<<<<<<< HEAD
         <translation type="obsolete">&amp;Supprimer l&apos;objet</translation>
-=======
-        <translation>&amp;Supprimer l&apos;objet</translation>
->>>>>>> 172b9876
     </message>
     <message>
         <source>Object &amp;Properties...</source>
-<<<<<<< HEAD
         <translation type="obsolete">&amp;Propriétés...</translation>
     </message>
 </context>
@@ -447,9 +432,6 @@
         <location filename="../src/libtiled/mapwriter.cpp" line="+102"/>
         <source>Could not open file for writing.</source>
         <translation>La tentative d&apos;écriture du fichier a échoué.</translation>
-=======
-        <translation>&amp;Propriétés...</translation>
->>>>>>> 172b9876
     </message>
 </context>
 <context>
@@ -839,7 +821,6 @@
         <location line="+10"/>
         <source>&amp;Draw tile grid</source>
         <translation>&amp;Afficher la grille</translation>
-<<<<<<< HEAD
     </message>
 </context>
 <context>
@@ -918,8 +899,6 @@
         <source>Opening rules map failed:
 %1</source>
         <translation>L&apos;ouverture de la carte de règles à échoué : %1</translation>
-=======
->>>>>>> 172b9876
     </message>
 </context>
 <context>
@@ -1217,11 +1196,7 @@
     </message>
     <message>
         <source>Add Tilesets</source>
-<<<<<<< HEAD
         <translation type="obsolete">Ajouter des tilesets</translation>
-=======
-        <translation>Ajouter des tilesets</translation>
->>>>>>> 172b9876
     </message>
     <message>
         <location line="-280"/>
@@ -1804,16 +1779,7 @@
     </message>
     <message>
         <source>Corrupt layer data for layer &apos;%1&apos;</source>
-<<<<<<< HEAD
         <translation type="obsolete">Données du calque &apos;%1&apos; corrompues</translation>
-=======
-        <translation>Données du calque &apos;%1&apos; corrompues</translation>
-    </message>
-    <message>
-        <location line="+12"/>
-        <source>Unable to parse tile at (%1,%2) on layer &apos;%3&apos;</source>
-        <translation>Impossible de lire le tile en position (%1, %2) sur le calque &apos;%3&apos;</translation>
->>>>>>> 172b9876
     </message>
     <message>
         <source>Invalid global tile id (less than 0): %1</source>
@@ -1954,14 +1920,11 @@
         <location line="+3"/>
         <source>Export Tileset</source>
         <translation>Exporter un tileset</translation>
-<<<<<<< HEAD
     </message>
     <message>
         <location filename="../src/tiled/movemapobjecttogroup.cpp" line="+40"/>
         <source>Move Object to Layer</source>
         <translation>Déplacer l&apos;objet vers le calque</translation>
-=======
->>>>>>> 172b9876
     </message>
 </context>
 <context>
