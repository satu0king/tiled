/*
 * terrainbrush.cpp
 * Copyright 2009-2010, Thorbjørn Lindeijer <thorbjorn@lindeijer.nl>
 * Copyright 2010, Stefan Beller <stefanbeller@googlemail.com>
 * Copyright 2012, Manu Evans <turkeyman@gmail.com>
 *
 * This file is part of Tiled.
 *
 * This program is free software; you can redistribute it and/or modify it
 * under the terms of the GNU General Public License as published by the Free
 * Software Foundation; either version 2 of the License, or (at your option)
 * any later version.
 *
 * This program is distributed in the hope that it will be useful, but WITHOUT
 * ANY WARRANTY; without even the implied warranty of MERCHANTABILITY or
 * FITNESS FOR A PARTICULAR PURPOSE.  See the GNU General Public License for
 * more details.
 *
 * You should have received a copy of the GNU General Public License along with
 * this program. If not, see <http://www.gnu.org/licenses/>.
 */

#include "terrainbrush.h"

#include "brushitem.h"
#include "geometry.h"
#include "mapdocument.h"
#include "mapscene.h"
#include "painttilelayer.h"
#include "randompicker.h"
#include "tilelayer.h"
#include "tileset.h"
#include "tile.h"
#include "terrain.h"

#include <math.h>
#include <QVector>
#include <climits>
#include <staggeredrenderer.h>

using namespace Tiled;
using namespace Tiled::Internal;

TerrainBrush::TerrainBrush(QObject *parent)
    : AbstractTileTool(tr("Terrain Brush"),
                       QIcon(QLatin1String(
                               ":images/24x24/terrain-edit.png")),
                       QKeySequence(tr("T")),
                       parent)
    , mTerrain(nullptr)
    , mPaintX(0), mPaintY(0)
    , mIsActive(false)
    , mBrushBehavior(Free)
    , mLineReferenceX(0)
    , mLineReferenceY(0)
{
    setBrushMode(PaintTile);
}

TerrainBrush::~TerrainBrush()
{
}

void TerrainBrush::activate(MapScene *scene)
{
    AbstractTileTool::activate(scene);
    mIsActive = true;
}

void TerrainBrush::deactivate(MapScene *scene)
{
    AbstractTileTool::deactivate(scene);
    mIsActive = false;
}

void TerrainBrush::tilePositionChanged(const QPoint &pos)
{
    switch (mBrushBehavior) {
    case Paint: {
        int x = mPaintX;
        int y = mPaintY;
        foreach (const QPoint &p, pointsOnLine(x, y, pos.x(), pos.y())) {
            updateBrush(p);
            doPaint(true);
        }
        break;
    }
    case LineStartSet: {
        QVector<QPoint> lineList = pointsOnLine(mLineReferenceX, mLineReferenceY,
                                                pos.x(), pos.y());
        updateBrush(pos, &lineList);
        break;
    }
    case Line:
    case Free:
        updateBrush(pos);
        break;
    }
}

void TerrainBrush::mousePressed(QGraphicsSceneMouseEvent *event)
{
    if (!brushItem()->isVisible())
        return;

    if (event->button() == Qt::LeftButton) {
        switch (mBrushBehavior) {
        case Line:
            mLineReferenceX = mPaintX;
            mLineReferenceY = mPaintY;
            mBrushBehavior = LineStartSet;
            break;
        case LineStartSet:
            doPaint(false);
            mLineReferenceX = mPaintX;
            mLineReferenceY = mPaintY;
            break;
        case Paint:
            beginPaint();
            break;
        case Free:
            beginPaint();
            mBrushBehavior = Paint;
            break;
        }
    } else {
        if (event->button() == Qt::RightButton)
            capture();
    }
}

void TerrainBrush::mouseReleased(QGraphicsSceneMouseEvent *event)
{
    switch (mBrushBehavior) {
    case Paint:
        if (event->button() == Qt::LeftButton)
            mBrushBehavior = Free;
    default:
        // do nothing?
        break;
    }
}

void TerrainBrush::modifiersChanged(Qt::KeyboardModifiers modifiers)
{
    const bool lineMode = modifiers & Qt::ShiftModifier;

    if (lineMode != (mBrushBehavior == Line ||
                     mBrushBehavior == LineStartSet)) {
        mBrushBehavior = lineMode ? Line : Free;
    }

    setBrushMode((modifiers & Qt::ControlModifier) ? PaintVertex : PaintTile);
    updateBrush(tilePosition());
}

void TerrainBrush::languageChanged()
{
    setName(tr("Terrain Brush"));
    setShortcut(QKeySequence(tr("T")));
}

void TerrainBrush::mapDocumentChanged(MapDocument *oldDocument,
                                      MapDocument *newDocument)
{
    AbstractTileTool::mapDocumentChanged(oldDocument, newDocument);

    // Reset the brush, since it probably became invalid
    brushItem()->clear();
}

void TerrainBrush::setTerrain(const Terrain *terrain)
{
    if (mTerrain == terrain)
        return;

    mTerrain = terrain;

    if (mIsActive && brushItem()->isVisible())
        updateBrush(tilePosition());
}

void TerrainBrush::beginPaint()
{
    if (mBrushBehavior != Free)
        return;

    mBrushBehavior = Paint;
    doPaint(false);
}

void TerrainBrush::capture()
{
    TileLayer *tileLayer = currentTileLayer();
    Q_ASSERT(tileLayer);

    // TODO: we need to know which corner the mouse is closest to...

    const QPoint &position = tilePosition();

    if (!tileLayer->contains(position))
        return;

    Terrain *terrain = nullptr;

    const Cell &cell = tileLayer->cellAt(position);
    if (const Tile *tile = cell.tile())
        terrain = tile->terrainAtCorner(0);

    setTerrain(terrain);
    emit terrainCaptured(terrain);
}

void TerrainBrush::doPaint(bool mergeable)
{
    TileLayer *stamp = brushItem()->tileLayer().data();

    if (!stamp)
        return;

    // This method shouldn't be called when current layer is not a tile layer
    TileLayer *tileLayer = currentTileLayer();
    Q_ASSERT(tileLayer);

    if (!tileLayer->bounds().intersects(stamp->bounds()))
        return;

    PaintTileLayer *paint = new PaintTileLayer(mapDocument(), tileLayer,
                                               stamp->x(), stamp->y(),
                                               stamp, brushItem()->tileRegion());
    paint->setMergeable(mergeable);
    mapDocument()->undoStack()->push(paint);
    mapDocument()->emitRegionEdited(brushItem()->tileRegion(), tileLayer);
}

static Tile *findBestTile(const Tileset &tileset, unsigned terrain, unsigned considerationMask)
{
    // we should have hooked 0xFFFFFFFF terrains outside this function
    Q_ASSERT(terrain != 0xFFFFFFFF);

    RandomPicker<Tile*> matches;
    int penalty = INT_MAX;

    // TODO: this is a slow linear search, perhaps we could use a better find algorithm...
    for (Tile *t : tileset.tiles()) {
        if ((t->terrain() & considerationMask) != (terrain & considerationMask))
            continue;

        // calculate the tile transition penalty based on shortest distance to target terrain type
        int tr = tileset.terrainTransitionPenalty(t->terrain() >> 24, terrain >> 24);
        int tl = tileset.terrainTransitionPenalty((t->terrain() >> 16) & 0xFF, (terrain >> 16) & 0xFF);
        int br = tileset.terrainTransitionPenalty((t->terrain() >> 8) & 0xFF, (terrain >> 8) & 0xFF);
        int bl = tileset.terrainTransitionPenalty(t->terrain() & 0xFF, terrain & 0xFF);

        // if there is no path to the destination terrain, this isn't a useful transition
        if (tr < 0 || tl < 0 || br < 0 || bl < 0)
            continue;

        // add tile to the candidate list
        int transitionPenalty = tr + tl + br + bl;
        if (transitionPenalty <= penalty) {
            if (transitionPenalty < penalty)
                matches.clear();
            penalty = transitionPenalty;

            matches.add(t, t->probability());
        }
    }

    // choose a candidate at random, with consideration for probability
    if (!matches.isEmpty())
        return matches.pick();

    // TODO: conveniently, the null tile doesn't currently work, but when it does, we need to signal a failure to find any matches some other way
    return nullptr;
}

static unsigned terrain(const Tile *tile)
{
    return tile ? tile->terrain() : 0xFFFFFFFF;
}

static unsigned short topEdge(const Tile *tile)
{
    return terrain(tile) >> 16;
}

static unsigned short bottomEdge(const Tile *tile)
{
    return terrain(tile) & 0xFFFF;
}

static unsigned short leftEdge(const Tile *tile)
{
    unsigned t = terrain(tile);
    return((t >> 16) & 0xFF00) | ((t >> 8) & 0xFF);
}

static unsigned short rightEdge(const Tile *tile)
{
    unsigned t = terrain(tile);
    return ((t >> 8) & 0xFF00) | (t & 0xFF);
}

void TerrainBrush::updateBrush(QPoint cursorPos, const QVector<QPoint> *list)
{
    mPaintX = cursorPos.x();
    mPaintY = cursorPos.y();

    // get the current tile layer
    TileLayer *currentLayer = currentTileLayer();
    Q_ASSERT(currentLayer);

    int layerWidth = currentLayer->width();
    int layerHeight = currentLayer->height();
    int numTiles = layerWidth * layerHeight;
    int paintCorner = 0;

    // if we are in vertex paint mode, the bottom right corner on the map will appear as an invalid tile offset...
    if (mBrushMode == PaintVertex) {
        if (cursorPos.x() == layerWidth) {
            cursorPos.setX(cursorPos.x() - 1);
            paintCorner |= 1;
        }
        if (cursorPos.y() == layerHeight) {
            cursorPos.setY(cursorPos.y() - 1);
            paintCorner |= 2;
        }
    }

    // if the cursor is outside of the map, bail out
    if (!currentLayer->bounds().contains(cursorPos)) {
        brushItem()->clear();
        return;
    }

    Tileset *terrainTileset = nullptr;
    int terrainId = -1;
    if (mTerrain) {
        terrainTileset = mTerrain->tileset();
        terrainId = mTerrain->id();
    }

    // allocate a buffer to build the terrain tilemap (TODO: this could be retained per layer to save regular allocation)
    Tile **newTerrain = new Tile*[numTiles];

    // allocate a buffer of flags for each tile that may be considered (TODO: this could be retained per layer to save regular allocation)
    char *checked = new char[numTiles];
    memset(checked, 0, numTiles);

    // create a consideration list, and push the start points
    QList<QPoint> transitionList;
    int initialTiles = 0;

    if (list) {
        // if we were supplied a list of start points
        foreach (const QPoint &p, *list) {
            transitionList.append(p);
            ++initialTiles;
        }
    } else {
        transitionList.append(cursorPos);
        initialTiles = 1;
    }

    QRect brushRect(cursorPos, cursorPos);

    // produce terrain with transitions using a simple, relative naive approach (considers each tile once, and doesn't allow re-consideration if selection was bad)
    while (!transitionList.isEmpty()) {
        // get the next point in the consideration list
        QPoint p = transitionList.takeFirst();
        int x = p.x(), y = p.y();
        int i = y*layerWidth + x;

        // if we have already considered this point, skip to the next
        // TODO: we might want to allow re-consideration if prior tiles... but not for now, this would risk infinite loops
        if (checked[i])
            continue;

<<<<<<< HEAD
        const Tile *tile = currentLayer->cellAt(p).tile();
=======
        // to support isometric staggered, make edges into variables
        QPoint upPoint(x, y-1);
        QPoint bottomPoint(x, y+1);
        QPoint leftPoint(x-1, y);
        QPoint rightPoint(x+1, y);

        if (auto renderer = dynamic_cast<StaggeredRenderer*>(mapDocument()->renderer())) {
            upPoint = renderer->topRight(x, y);
            bottomPoint = renderer->bottomLeft(x, y);
            leftPoint = renderer->topLeft(x, y);
            rightPoint = renderer->bottomRight(x, y);
        }

        int upperIndex = upPoint.y()*layerWidth + upPoint.x();
        int bottomIndex = bottomPoint.y()*layerWidth + bottomPoint.x();
        int leftIndex = leftPoint.y()*layerWidth + leftPoint.x();
        int rightIndex = rightPoint.y()*layerWidth + rightPoint.x();

        const Tile *tile = currentLayer->cellAt(p).tile;
>>>>>>> 18d633be
        const unsigned currentTerrain = ::terrain(tile);

        // get the tileset for this tile
        Tileset *tileset = nullptr;
        if (terrainTileset) {
            // if we are painting a terrain, then we'll use the terrains tileset
            tileset = terrainTileset;
        } else if (tile) {
            // if we're erasing terrain, use the individual tiles tileset (to search for transitions)
            tileset = tile->tileset();
        } else {
            // no tile here and we're erasing terrain, not much we can do
            continue;
        }

        // calculate the ideal tile for this position
        unsigned preferredTerrain = 0xFFFFFFFF;
        unsigned mask = 0;

        if (initialTiles) {
            // for the initial tiles, we will insert the selected terrain and add the surroundings for consideration
            if (mBrushMode == PaintTile) {
                // set the whole tile to the selected terrain
                preferredTerrain = makeTerrain(terrainId);
                mask = 0xFFFFFFFF;
            } else {
                // Bail out if encountering a tile from a different tileset
                if (tile && tile->tileset() != tileset)
                    continue;

                // calculate the corner mask
                mask = 0xFF << (3 - paintCorner)*8;

                // mask in the selected terrain
                preferredTerrain = (currentTerrain & ~mask) | (terrainId << (3 - paintCorner)*8);
            }

            --initialTiles;

            // if there's nothing to paint... skip this tile
            if (preferredTerrain == currentTerrain && (!tile || tile->tileset() == tileset))
                continue;
        } else {
            // Bail out if encountering a tile from a different tileset
            if (tile && tile->tileset() != tileset)
                continue;

            // following tiles each need consideration against their surroundings
            preferredTerrain = currentTerrain;
            mask = 0;

            // depending which connections have been set, we update the preferred terrain of the tile accordingly
            if (currentLayer->contains(upPoint) && checked[upperIndex]) {
                preferredTerrain = (::terrain(newTerrain[upperIndex]) << 16) | (preferredTerrain & 0x0000FFFF);
                mask |= 0xFFFF0000;
            }
            if (currentLayer->contains(bottomPoint) && checked[bottomIndex]) {
                preferredTerrain = (::terrain(newTerrain[bottomIndex]) >> 16) | (preferredTerrain & 0xFFFF0000);
                mask |= 0x0000FFFF;
            }
            if (currentLayer->contains(leftPoint) && checked[leftIndex]) {
                preferredTerrain = ((::terrain(newTerrain[leftIndex]) << 8) & 0xFF00FF00) | (preferredTerrain & 0x00FF00FF);
                mask |= 0xFF00FF00;
            }
            if (currentLayer->contains(rightPoint) && checked[rightIndex]) {
                preferredTerrain = ((::terrain(newTerrain[rightIndex]) >> 8) & 0x00FF00FF) | (preferredTerrain & 0xFF00FF00);
                mask |= 0x00FF00FF;
            }
        }

        // find the most appropriate tile in the tileset
        // if all quadrants are set to 'no terrain', then the 'empty' tile is the only choice we can deduce
        Tile *paste = nullptr;
        if (preferredTerrain != 0xFFFFFFFF) {
            paste = findBestTile(*tileset, preferredTerrain, mask);
            if (!paste)
                continue;
        }

        // add tile to the brush
        newTerrain[i] = paste;
        checked[i] = true;

        // expand the brush rect to fit the edit set
        brushRect |= QRect(p, p);

        // consider surrounding tiles if terrain constraints were not satisfied
<<<<<<< HEAD
        if (y > 0 && !checked[i - layerWidth]) {
            const Tile *above = currentLayer->cellAt(x, y - 1).tile();
=======
        if (currentLayer->contains(upPoint) && !checked[upperIndex]) {
            const Tile *above = currentLayer->cellAt(upPoint).tile;
>>>>>>> 18d633be
            if (topEdge(paste) != bottomEdge(above))
                transitionList.append(upPoint);
        }
<<<<<<< HEAD
        if (y < layerHeight - 1 && !checked[i + layerWidth]) {
            const Tile *below = currentLayer->cellAt(x, y + 1).tile();
=======
        if (currentLayer->contains(bottomPoint) && !checked[bottomIndex]) {
            const Tile *below = currentLayer->cellAt(bottomPoint).tile;
>>>>>>> 18d633be
            if (bottomEdge(paste) != topEdge(below))
                transitionList.append(bottomPoint);
        }
<<<<<<< HEAD
        if (x > 0 && !checked[i - 1]) {
            const Tile *left = currentLayer->cellAt(x - 1, y).tile();
=======
        if (currentLayer->contains(leftPoint) && !checked[leftIndex]) {
            const Tile *left = currentLayer->cellAt(leftPoint).tile;
>>>>>>> 18d633be
            if (leftEdge(paste) != rightEdge(left))
                transitionList.append(leftPoint);
        }
<<<<<<< HEAD
        if (x < layerWidth - 1 && !checked[i + 1]) {
            const Tile *right = currentLayer->cellAt(x + 1, y).tile();
=======
        if (currentLayer->contains(rightPoint) && !checked[rightIndex]) {
            const Tile *right = currentLayer->cellAt(rightPoint).tile;
>>>>>>> 18d633be
            if (rightEdge(paste) != leftEdge(right))
                transitionList.append(rightPoint);
        }
    }

    // create a stamp for the terrain block
    QRegion brushRegion;
    SharedTileLayer stamp = SharedTileLayer(new TileLayer(QString(),
                                                          brushRect.left(),
                                                          brushRect.top(),
                                                          brushRect.width(),
                                                          brushRect.height()));

    for (int y = brushRect.top(); y <= brushRect.bottom(); ++y) {
        for (int x = brushRect.left(); x <= brushRect.right(); ++x) {
            int i = y * layerWidth + x;
            if (!checked[i])
                continue;

            stamp->setCell(x - brushRect.left(),
                           y - brushRect.top(),
                           Cell(newTerrain[i]));

            // detect the affected region in ranges, which makes things faster
            const int rangeStart = x;

            for (++x; x <= brushRect.right() + 1; ++x) {
                i = y * layerWidth + x;
                if (x == brushRect.right() + 1 || !checked[i]) {
                    const int rangeEnd = x;
                    brushRegion += QRect(rangeStart, y,
                                         rangeEnd - rangeStart, 1);
                    break;
                } else {
                    stamp->setCell(x - brushRect.left(),
                                   y - brushRect.top(),
                                   Cell(newTerrain[i]));
                }
            }
        }
    }

    // set the new tile layer as the brush
    brushItem()->setTileLayer(stamp, brushRegion);

    delete[] checked;
    delete[] newTerrain;
}<|MERGE_RESOLUTION|>--- conflicted
+++ resolved
@@ -377,9 +377,6 @@
         if (checked[i])
             continue;
 
-<<<<<<< HEAD
-        const Tile *tile = currentLayer->cellAt(p).tile();
-=======
         // to support isometric staggered, make edges into variables
         QPoint upPoint(x, y-1);
         QPoint bottomPoint(x, y+1);
@@ -398,8 +395,7 @@
         int leftIndex = leftPoint.y()*layerWidth + leftPoint.x();
         int rightIndex = rightPoint.y()*layerWidth + rightPoint.x();
 
-        const Tile *tile = currentLayer->cellAt(p).tile;
->>>>>>> 18d633be
+        const Tile *tile = currentLayer->cellAt(p).tile();
         const unsigned currentTerrain = ::terrain(tile);
 
         // get the tileset for this tile
@@ -487,43 +483,23 @@
         brushRect |= QRect(p, p);
 
         // consider surrounding tiles if terrain constraints were not satisfied
-<<<<<<< HEAD
-        if (y > 0 && !checked[i - layerWidth]) {
-            const Tile *above = currentLayer->cellAt(x, y - 1).tile();
-=======
         if (currentLayer->contains(upPoint) && !checked[upperIndex]) {
-            const Tile *above = currentLayer->cellAt(upPoint).tile;
->>>>>>> 18d633be
+            const Tile *above = currentLayer->cellAt(upPoint).tile();
             if (topEdge(paste) != bottomEdge(above))
                 transitionList.append(upPoint);
         }
-<<<<<<< HEAD
-        if (y < layerHeight - 1 && !checked[i + layerWidth]) {
-            const Tile *below = currentLayer->cellAt(x, y + 1).tile();
-=======
         if (currentLayer->contains(bottomPoint) && !checked[bottomIndex]) {
-            const Tile *below = currentLayer->cellAt(bottomPoint).tile;
->>>>>>> 18d633be
+            const Tile *below = currentLayer->cellAt(bottomPoint).tile();
             if (bottomEdge(paste) != topEdge(below))
                 transitionList.append(bottomPoint);
         }
-<<<<<<< HEAD
-        if (x > 0 && !checked[i - 1]) {
-            const Tile *left = currentLayer->cellAt(x - 1, y).tile();
-=======
         if (currentLayer->contains(leftPoint) && !checked[leftIndex]) {
-            const Tile *left = currentLayer->cellAt(leftPoint).tile;
->>>>>>> 18d633be
+            const Tile *left = currentLayer->cellAt(leftPoint).tile();
             if (leftEdge(paste) != rightEdge(left))
                 transitionList.append(leftPoint);
         }
-<<<<<<< HEAD
-        if (x < layerWidth - 1 && !checked[i + 1]) {
-            const Tile *right = currentLayer->cellAt(x + 1, y).tile();
-=======
         if (currentLayer->contains(rightPoint) && !checked[rightIndex]) {
-            const Tile *right = currentLayer->cellAt(rightPoint).tile;
->>>>>>> 18d633be
+            const Tile *right = currentLayer->cellAt(rightPoint).tile();
             if (rightEdge(paste) != leftEdge(right))
                 transitionList.append(rightPoint);
         }
