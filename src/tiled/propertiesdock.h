--- conflicted
+++ resolved
@@ -34,7 +34,6 @@
 namespace Internal {
 
 class Document;
-class MapDocument;
 class PropertyBrowser;
 
 class PropertiesDock : public QDockWidget
@@ -57,12 +56,7 @@
 
 private slots:
     void currentObjectChanged(Object *object);
-<<<<<<< HEAD
-    void currentItemChanged(QtBrowserItem *item);
-=======
     void updateActions();
-    void tilesetFileNameChanged(Tileset *tileset);
->>>>>>> 2310be29
 
     void addProperty();
     void addProperty(const QString &name, const QVariant &value);
