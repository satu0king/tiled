/*
 * preferences.cpp
 * Copyright 2009-2011, Thorbjørn Lindeijer <thorbjorn@lindeijer.nl>
 *
 * This file is part of Tiled.
 *
 * This program is free software; you can redistribute it and/or modify it
 * under the terms of the GNU General Public License as published by the Free
 * Software Foundation; either version 2 of the License, or (at your option)
 * any later version.
 *
 * This program is distributed in the hope that it will be useful, but WITHOUT
 * ANY WARRANTY; without even the implied warranty of MERCHANTABILITY or
 * FITNESS FOR A PARTICULAR PURPOSE.  See the GNU General Public License for
 * more details.
 *
 * You should have received a copy of the GNU General Public License along with
 * this program. If not, see <http://www.gnu.org/licenses/>.
 */

#include "preferences.h"

#include "documentmanager.h"
#include "languagemanager.h"
#include "mapdocument.h"
#include "pluginmanager.h"
#include "tilesetmanager.h"

<<<<<<< HEAD
=======
#if QT_VERSION >= 0x050000
#include <QStandardPaths>
#else
#include <QDesktopServices>
#endif

#include <QDebug>
>>>>>>> 79bd3ad5
#include <QFileInfo>
#include <QSettings>
#include <QStandardPaths>

using namespace Tiled;
using namespace Tiled::Internal;

Preferences *Preferences::mInstance;

Preferences *Preferences::instance()
{
    if (!mInstance)
        mInstance = new Preferences;
    return mInstance;
}

void Preferences::deleteInstance()
{
    delete mInstance;
    mInstance = nullptr;
}

Preferences::Preferences()
    : mSettings(new QSettings(this))
{
    // Retrieve storage settings
    mSettings->beginGroup(QLatin1String("Storage"));
    mLayerDataFormat = static_cast<Map::LayerDataFormat>
            (intValue("LayerDataFormat", Map::CSV));
    mMapRenderOrder = static_cast<Map::RenderOrder>
            (intValue("MapRenderOrder", Map::RightDown));
    mDtdEnabled = boolValue("DtdEnabled");
    mReloadTilesetsOnChange = boolValue("ReloadTilesets", true);
    mStampsDirectory = stringValue("StampsDirectory");
    mSettings->endGroup();

    // Retrieve interface settings
    mSettings->beginGroup(QLatin1String("Interface"));
    mShowGrid = boolValue("ShowGrid", true);
    mShowTileObjectOutlines = boolValue("ShowTileObjectOutlines");
    mShowTileAnimations = boolValue("ShowTileAnimations", true);
    mSnapToGrid = boolValue("SnapToGrid");
    mSnapToFineGrid = boolValue("SnapToFineGrid");
    mGridColor = colorValue("GridColor", Qt::black);
    mGridFine = intValue("GridFine", 4);
    mObjectLineWidth = realValue("ObjectLineWidth", 2);
    mHighlightCurrentLayer = boolValue("HighlightCurrentLayer");
    mShowTilesetGrid = boolValue("ShowTilesetGrid", true);
    mLanguage = stringValue("Language");
    mUseOpenGL = boolValue("OpenGL");
    mObjectLabelVisibility = static_cast<ObjectLabelVisiblity>
            (intValue("ObjectLabelVisibility", AllObjectLabels));
    mSettings->endGroup();

    // Retrieve defined object types
    const QString objDefFile = mSettings->value(QLatin1String("ObjectTypesDefinition")).toString();

    if (!objDefFile.isEmpty()) { // we have a file reference
        
        ObjectTypesReader reader;
        ObjectTypes objectTypes = reader.readObjectTypes(objDefFile);

        mObjectTypes = objectTypes;

        qDebug().nospace() << "ObjectTypes found: " << objDefFile;

        emit objectTypesChanged();

    } else
        qDebug().nospace() << "No ObjectTypes specified.";

    /*
    mSettings->beginGroup(QLatin1String("ObjectTypes"));
    const QStringList names =
            mSettings->value(QLatin1String("Names")).toStringList();
    const QStringList colors =
            mSettings->value(QLatin1String("Colors")).toStringList();
    mSettings->endGroup();
    

    const int count = qMin(names.size(), colors.size());
    Properties props;
    for (int i = 0; i < count; ++i)
        mObjectTypes.append(ObjectType(names.at(i), QColor(colors.at(i)), props));
    */

    mSettings->beginGroup(QLatin1String("Automapping"));
    mAutoMapDrawing = boolValue("WhileDrawing");
    mSettings->endGroup();

    mSettings->beginGroup(QLatin1String("MapsDirectory"));
    mMapsDirectory = stringValue("Current");
    mSettings->endGroup();

    TilesetManager *tilesetManager = TilesetManager::instance();
    tilesetManager->setReloadTilesetsOnChange(mReloadTilesetsOnChange);
    tilesetManager->setAnimateTiles(mShowTileAnimations);

    // Read the lists of enabled and disabled plugins
    const QStringList disabledPlugins = mSettings->value(QLatin1String("Plugins/Disabled")).toStringList();
    const QStringList enabledPlugins = mSettings->value(QLatin1String("Plugins/Enabled")).toStringList();

    PluginManager *pluginManager = PluginManager::instance();
    for (const QString &fileName : disabledPlugins)
        pluginManager->setPluginState(fileName, PluginDisabled);
    for (const QString &fileName : enabledPlugins)
        pluginManager->setPluginState(fileName, PluginEnabled);

    // Keeping track of some usage information
    mSettings->beginGroup(QLatin1String("Install"));
    mFirstRun = mSettings->value(QLatin1String("FirstRun")).toDate();
    mRunCount = intValue("RunCount", 0) + 1;
    mIsPatron = boolValue("IsPatron");
    mCheckForUpdates = boolValue("CheckForUpdates");
    if (!mFirstRun.isValid()) {
        mFirstRun = QDate::currentDate();
        mSettings->setValue(QLatin1String("FirstRun"), mFirstRun.toString(Qt::ISODate));
    }
    mSettings->setValue(QLatin1String("RunCount"), mRunCount);
    mSettings->endGroup();

    // Retrieve startup settings
    mSettings->beginGroup(QLatin1String("Startup"));
    mOpenLastFilesOnStartup = boolValue("OpenLastFiles", true);
    mSettings->endGroup();
}

Preferences::~Preferences()
{
}

void Preferences::setObjectLabelVisibility(ObjectLabelVisiblity visibility)
{
    if (mObjectLabelVisibility == visibility)
        return;

    mObjectLabelVisibility = visibility;
    mSettings->setValue(QLatin1String("Interface/ObjectLabelVisibility"), visibility);
    emit objectLabelVisibilityChanged(visibility);
}

void Preferences::setShowGrid(bool showGrid)
{
    if (mShowGrid == showGrid)
        return;

    mShowGrid = showGrid;
    mSettings->setValue(QLatin1String("Interface/ShowGrid"), mShowGrid);
    emit showGridChanged(mShowGrid);
}

void Preferences::setShowTileObjectOutlines(bool enabled)
{
    if (mShowTileObjectOutlines == enabled)
        return;

    mShowTileObjectOutlines = enabled;
    mSettings->setValue(QLatin1String("Interface/ShowTileObjectOutlines"),
                        mShowTileObjectOutlines);
    emit showTileObjectOutlinesChanged(mShowTileObjectOutlines);
}

void Preferences::setShowTileAnimations(bool enabled)
{
    if (mShowTileAnimations == enabled)
        return;

    mShowTileAnimations = enabled;
    mSettings->setValue(QLatin1String("Interface/ShowTileAnimations"),
                        mShowTileAnimations);

    TilesetManager *tilesetManager = TilesetManager::instance();
    tilesetManager->setAnimateTiles(mShowTileAnimations);

    emit showTileAnimationsChanged(mShowTileAnimations);
}

void Preferences::setSnapToGrid(bool snapToGrid)
{
    if (mSnapToGrid == snapToGrid)
        return;

    mSnapToGrid = snapToGrid;
    mSettings->setValue(QLatin1String("Interface/SnapToGrid"), mSnapToGrid);
    emit snapToGridChanged(mSnapToGrid);
}

void Preferences::setSnapToFineGrid(bool snapToFineGrid)
{
    if (mSnapToFineGrid == snapToFineGrid)
        return;

    mSnapToFineGrid = snapToFineGrid;
    mSettings->setValue(QLatin1String("Interface/SnapToFineGrid"), mSnapToFineGrid);
    emit snapToFineGridChanged(mSnapToFineGrid);
}

void Preferences::setGridColor(QColor gridColor)
{
    if (mGridColor == gridColor)
        return;

    mGridColor = gridColor;
    mSettings->setValue(QLatin1String("Interface/GridColor"), mGridColor.name());
    emit gridColorChanged(mGridColor);
}

void Preferences::setGridFine(int gridFine)
{
    if (mGridFine == gridFine)
        return;
    mGridFine = gridFine;
    mSettings->setValue(QLatin1String("Interface/GridFine"), mGridFine);
    emit gridFineChanged(mGridFine);
}

void Preferences::setObjectLineWidth(qreal lineWidth)
{
    if (mObjectLineWidth == lineWidth)
        return;
    mObjectLineWidth = lineWidth;
    mSettings->setValue(QLatin1String("Interface/ObjectLineWidth"), mObjectLineWidth);
    emit objectLineWidthChanged(mObjectLineWidth);
}

void Preferences::setHighlightCurrentLayer(bool highlight)
{
    if (mHighlightCurrentLayer == highlight)
        return;

    mHighlightCurrentLayer = highlight;
    mSettings->setValue(QLatin1String("Interface/HighlightCurrentLayer"),
                        mHighlightCurrentLayer);
    emit highlightCurrentLayerChanged(mHighlightCurrentLayer);
}

void Preferences::setShowTilesetGrid(bool showTilesetGrid)
{
    if (mShowTilesetGrid == showTilesetGrid)
        return;

    mShowTilesetGrid = showTilesetGrid;
    mSettings->setValue(QLatin1String("Interface/ShowTilesetGrid"),
                        mShowTilesetGrid);
    emit showTilesetGridChanged(mShowTilesetGrid);
}

Map::LayerDataFormat Preferences::layerDataFormat() const
{
    return mLayerDataFormat;
}

void Preferences::setLayerDataFormat(Map::LayerDataFormat
                                     layerDataFormat)
{
    if (mLayerDataFormat == layerDataFormat)
        return;

    mLayerDataFormat = layerDataFormat;
    mSettings->setValue(QLatin1String("Storage/LayerDataFormat"),
                        mLayerDataFormat);
}

Map::RenderOrder Preferences::mapRenderOrder() const
{
    return mMapRenderOrder;
}

void Preferences::setMapRenderOrder(Map::RenderOrder mapRenderOrder)
{
    if (mMapRenderOrder == mapRenderOrder)
        return;

    mMapRenderOrder = mapRenderOrder;
    mSettings->setValue(QLatin1String("Storage/MapRenderOrder"),
                        mMapRenderOrder);
}


bool Preferences::dtdEnabled() const
{
    return mDtdEnabled;
}

void Preferences::setDtdEnabled(bool enabled)
{
    mDtdEnabled = enabled;
    mSettings->setValue(QLatin1String("Storage/DtdEnabled"), enabled);
}

QString Preferences::language() const
{
    return mLanguage;
}

void Preferences::setLanguage(const QString &language)
{
    if (mLanguage == language)
        return;

    mLanguage = language;
    mSettings->setValue(QLatin1String("Interface/Language"),
                        mLanguage);

    LanguageManager::instance()->installTranslators();
}

bool Preferences::reloadTilesetsOnChange() const
{
    return mReloadTilesetsOnChange;
}

void Preferences::setReloadTilesetsOnChanged(bool value)
{
    if (mReloadTilesetsOnChange == value)
        return;

    mReloadTilesetsOnChange = value;
    mSettings->setValue(QLatin1String("Storage/ReloadTilesets"),
                        mReloadTilesetsOnChange);

    TilesetManager *tilesetManager = TilesetManager::instance();
    tilesetManager->setReloadTilesetsOnChange(mReloadTilesetsOnChange);
}

void Preferences::setUseOpenGL(bool useOpenGL)
{
    if (mUseOpenGL == useOpenGL)
        return;

    mUseOpenGL = useOpenGL;
    mSettings->setValue(QLatin1String("Interface/OpenGL"), mUseOpenGL);

    emit useOpenGLChanged(mUseOpenGL);
}

void Preferences::setObjectTypes(const QString& fileName, const ObjectTypes &objectTypes)
{
    mObjectTypes = objectTypes;

    /*
    QStringList names;
    QStringList colors;
    foreach (const ObjectType &objectType, objectTypes) {
        names.append(objectType.name);
        colors.append(objectType.color.name());
    }

    mSettings->beginGroup(QLatin1String("ObjectTypes"));
    mSettings->setValue(QLatin1String("Names"), names);
    mSettings->setValue(QLatin1String("Colors"), colors);
    mSettings->endGroup();
    */
    
    mSettings->setValue(QLatin1String("ObjectTypesDefinition"), fileName);

    emit objectTypesChanged();
}

static QString lastPathKey(Preferences::FileType fileType)
{
    QString key = QLatin1String("LastPaths/");

    switch (fileType) {
    case Preferences::ObjectTypesFile:
        key.append(QLatin1String("ObjectTypes"));
        break;
    case Preferences::ImageFile:
        key.append(QLatin1String("Images"));
        break;
    case Preferences::ExportedFile:
        key.append(QLatin1String("ExportedFile"));
        break;
    case Preferences::ExternalTileset:
        key.append(QLatin1String("ExternalTileset"));
        break;
    default:
        Q_ASSERT(false); // Getting here means invalid file type
    }

    return key;
}

/**
 * Returns the last location of a file chooser for the given file type. As long
 * as it was set using setLastPath().
 *
 * When no last path for this file type exists yet, the path of the currently
 * selected map is returned.
 *
 * When no map is open, the user's 'Documents' folder is returned.
 */
QString Preferences::lastPath(FileType fileType) const
{
    QString path = mSettings->value(lastPathKey(fileType)).toString();

    if (path.isEmpty()) {
        DocumentManager *documentManager = DocumentManager::instance();
        MapDocument *mapDocument = documentManager->currentDocument();
        if (mapDocument)
            path = QFileInfo(mapDocument->fileName()).path();
    }

    if (path.isEmpty()) {
        path = QStandardPaths::writableLocation(
                    QStandardPaths::DocumentsLocation);
    }

    return path;
}

/**
 * \see lastPath()
 */
void Preferences::setLastPath(FileType fileType, const QString &path)
{
    mSettings->setValue(lastPathKey(fileType), path);
}

void Preferences::setAutomappingDrawing(bool enabled)
{
    mAutoMapDrawing = enabled;
    mSettings->setValue(QLatin1String("Automapping/WhileDrawing"), enabled);
}

QString Preferences::mapsDirectory() const
{
    return mMapsDirectory;
}

void Preferences::setMapsDirectory(const QString &path)
{
    if (mMapsDirectory == path)
        return;
    mMapsDirectory = path;
    mSettings->setValue(QLatin1String("MapsDirectory/Current"), path);

    emit mapsDirectoryChanged();
}

void Preferences::setPatron(bool isPatron)
{
    if (mIsPatron == isPatron)
        return;

    mIsPatron = isPatron;
    mSettings->setValue(QLatin1String("Install/IsPatron"), isPatron);

    emit isPatronChanged();
}

void Preferences::setCheckForUpdates(bool on)
{
    if (mCheckForUpdates == on)
        return;

    mCheckForUpdates = on;
    mSettings->setValue(QLatin1String("Install/CheckForUpdates"), on);

    emit checkForUpdatesChanged();
}

void Preferences::setOpenLastFilesOnStartup(bool open)
{
    if (mOpenLastFilesOnStartup == open)
    	return;

    mOpenLastFilesOnStartup = open;
    mSettings->setValue(QLatin1String("Startup/OpenLastFiles"), open);
}

void Preferences::setPluginEnabled(const QString &fileName, bool enabled)
{
    PluginManager::instance()->setPluginState(fileName, enabled ? PluginEnabled : PluginDisabled);

    QStringList disabledPlugins;
    QStringList enabledPlugins;

    PluginManager *pluginManager = PluginManager::instance();
    auto &states = pluginManager->pluginStates();

    for (auto it = states.begin(), it_end = states.end(); it != it_end; ++it) {
        const QString &fileName = it.key();
        PluginState state = it.value();
        switch (state) {
        case PluginEnabled:
            enabledPlugins.append(fileName);
            break;
        case PluginDisabled:
            disabledPlugins.append(fileName);
            break;
        case PluginDefault:
        case PluginStatic:
            break;
        }
    }

    mSettings->setValue(QLatin1String("Plugins/Disabled"), disabledPlugins);
    mSettings->setValue(QLatin1String("Plugins/Enabled"), enabledPlugins);
}

bool Preferences::boolValue(const char *key, bool defaultValue) const
{
    return mSettings->value(QLatin1String(key), defaultValue).toBool();
}

QColor Preferences::colorValue(const char *key, const QColor &def) const
{
    const QString name = mSettings->value(QLatin1String(key),
                                          def.name()).toString();
    if (!QColor::isValidColor(name))
        return QColor();

    return QColor(name);
}

QString Preferences::stringValue(const char *key, const QString &def) const
{
    return mSettings->value(QLatin1String(key), def).toString();
}

int Preferences::intValue(const char *key, int defaultValue) const
{
    return mSettings->value(QLatin1String(key), defaultValue).toInt();
}

qreal Preferences::realValue(const char *key, qreal defaultValue) const
{
    return mSettings->value(QLatin1String(key), defaultValue).toReal();
}

QString Preferences::stampsDirectory() const
{
    if (mStampsDirectory.isEmpty()) {
#if QT_VERSION >= 0x050400
        QString appData = QStandardPaths::writableLocation(QStandardPaths::AppDataLocation);
#else
        QString appData = QStandardPaths::writableLocation(QStandardPaths::DataLocation);
#endif
        return appData + QLatin1String("/stamps");
    }
    return mStampsDirectory;
}

void Preferences::setStampsDirectory(const QString &stampsDirectory)
{
    if (mStampsDirectory == stampsDirectory)
        return;

    mStampsDirectory = stampsDirectory;
    mSettings->setValue(QLatin1String("Storage/StampsDirectory"), stampsDirectory);

    emit stampsDirectoryChanged(stampsDirectory);
}<|MERGE_RESOLUTION|>--- conflicted
+++ resolved
@@ -26,16 +26,7 @@
 #include "pluginmanager.h"
 #include "tilesetmanager.h"
 
-<<<<<<< HEAD
-=======
-#if QT_VERSION >= 0x050000
-#include <QStandardPaths>
-#else
-#include <QDesktopServices>
-#endif
-
 #include <QDebug>
->>>>>>> 79bd3ad5
 #include <QFileInfo>
 #include <QSettings>
 #include <QStandardPaths>
